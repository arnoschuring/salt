--- conflicted
+++ resolved
@@ -1655,19 +1655,9 @@
             'reboot': ['running', 'active'],
         }
         vm_names = []
-<<<<<<< HEAD
         for alias, drivers in six.iteritems(query_map):
             for driver, vms in six.iteritems(drivers):
                 for vm_name, vm_details in six.iteritems(vms):
-                    if (vm_details != 'Absent') and \
-                        (
-                            vm_details['state'].lower() in
-                            matching_states[action]
-                            ):
-=======
-        for alias, drivers in query_map.items():
-            for driver, vms in drivers.items():
-                for vm_name, vm_details in vms.items():
                     # Only certain actions are support in to use in this case. Those actions are the
                     # "Global" salt-cloud actions defined in the "matching_states" dictionary above.
                     # If a more specific action is passed in, we shouldn't stack-trace - exit gracefully.
@@ -1680,7 +1670,6 @@
                         )
                         raise SaltCloudException()
                     if (vm_details != 'Absent') and (vm_details['state'].lower() in state_action):
->>>>>>> af2326af
                         vm_names.append(vm_name)
         return vm_names
 
