--- conflicted
+++ resolved
@@ -543,15 +543,12 @@
     'range_server': 'range:80',
     'reactor': [],
     'reactor_refresh_interval': 60,
-<<<<<<< HEAD
     'reactor_worker_threads': 10,
     'reactor_worker_hwm': 10000,
     'event_return': '',
     'event_return_queue': 0,
     'event_return_whitelist': [],
     'event_return_blacklist': [],
-=======
->>>>>>> 52db8f79
     'serial': 'msgpack',
     'state_verbose': True,
     'state_output': 'full',
