# -*- coding: utf-8 -*-
'''
This module contains routines used to verify the matcher against the minions
expected to return
'''

# Import python libs
from __future__ import absolute_import
import os
import fnmatch
import re
import logging

# Import salt libs
import salt.payload
import salt.utils
import salt.utils.files
import salt.utils.network
import salt.utils.versions
from salt.defaults import DEFAULT_TARGET_DELIM
from salt.exceptions import CommandExecutionError, SaltCacheError
import salt.auth.ldap
import salt.cache
from salt.ext import six

# Import 3rd-party libs
if six.PY3:
    import ipaddress
else:
    import salt.ext.ipaddress as ipaddress
HAS_RANGE = False
try:
    import seco.range  # pylint: disable=import-error
    HAS_RANGE = True
except ImportError:
    pass

log = logging.getLogger(__name__)

TARGET_REX = re.compile(
        r'''(?x)
        (
            (?P<engine>G|P|I|J|L|N|S|E|R)  # Possible target engines
            (?P<delimiter>(?<=G|P|I|J).)?  # Optional delimiter for specific engines
        @)?                                # Engine+delimiter are separated by a '@'
                                           # character and are optional for the target
        (?P<pattern>.+)$'''                # The pattern passed to the target engine
    )


def parse_target(target_expression):
    '''Parse `target_expressing` splitting it into `engine`, `delimiter`,
     `pattern` - returns a dict'''

    match = TARGET_REX.match(target_expression)
    if not match:
        log.warning('Unable to parse target "{0}"'.format(target_expression))
        ret = {
            'engine': None,
            'delimiter': None,
            'pattern': target_expression,
        }
    else:
        ret = match.groupdict()
    return ret


def get_minion_data(minion, opts):
    '''
    Get the grains/pillar for a specific minion.  If minion is None, it
    will return the grains/pillar for the first minion it finds.

    Return value is a tuple of the minion ID, grains, and pillar
    '''
    grains = None
    pillar = None
    if opts.get('minion_data_cache', False):
        cache = salt.cache.factory(opts)
        if minion is None:
            for id_ in cache.list('minions'):
                data = cache.fetch('minions/{0}'.format(id_), 'data')
                if data is None:
                    continue
        else:
            data = cache.fetch('minions/{0}'.format(minion), 'data')
        if data is not None:
            grains = data.get('grains', None)
            pillar = data.get('pillar', None)
    return minion if minion else None, grains, pillar


def nodegroup_comp(nodegroup, nodegroups, skip=None, first_call=True):
    '''
    Recursively expand ``nodegroup`` from ``nodegroups``; ignore nodegroups in ``skip``

    If a top-level (non-recursive) call finds no nodegroups, return the original
    nodegroup definition (for backwards compatibility). Keep track of recursive
    calls via `first_call` argument
    '''
    expanded_nodegroup = False
    if skip is None:
        skip = set()
    elif nodegroup in skip:
        log.error('Failed nodegroup expansion: illegal nested nodegroup "{0}"'.format(nodegroup))
        return ''

    if nodegroup not in nodegroups:
        log.error('Failed nodegroup expansion: unknown nodegroup "{0}"'.format(nodegroup))
        return ''

    nglookup = nodegroups[nodegroup]
    if isinstance(nglookup, six.string_types):
        words = nglookup.split()
    elif isinstance(nglookup, (list, tuple)):
        words = nglookup
    else:
        log.error('Nodegroup \'%s\' (%s) is neither a string, list nor tuple',
                  nodegroup, nglookup)
        return ''

    skip.add(nodegroup)
    ret = []
    opers = ['and', 'or', 'not', '(', ')']
    for word in words:
        if not isinstance(word, six.string_types):
            word = str(word)
        if word in opers:
            ret.append(word)
        elif len(word) >= 3 and word.startswith('N@'):
            expanded_nodegroup = True
            ret.extend(nodegroup_comp(word[2:], nodegroups, skip=skip, first_call=False))
        else:
            ret.append(word)

    if ret:
        ret.insert(0, '(')
        ret.append(')')

    skip.remove(nodegroup)

    log.debug('nodegroup_comp({0}) => {1}'.format(nodegroup, ret))
    # Only return list form if a nodegroup was expanded. Otherwise return
    # the original string to conserve backwards compat
    if expanded_nodegroup or not first_call:
        return ret
    else:
        opers_set = set(opers)
        ret = words
        if (set(ret) - opers_set) == set(ret):
            # No compound operators found in nodegroup definition. Check for
            # group type specifiers
            group_type_re = re.compile('^[A-Z]@')
            if not [x for x in ret if '*' in x or group_type_re.match(x)]:
                # No group type specifiers and no wildcards. Treat this as a
                # list of nodenames.
                joined = 'L@' + ','.join(ret)
                log.debug(
                    'Nodegroup \'%s\' (%s) detected as list of nodenames. '
                    'Assuming compound matching syntax of \'%s\'',
                    nodegroup, ret, joined
                )
                # Return data must be a list of compound matching components
                # to be fed into compound matcher. Enclose return data in list.
                return [joined]

        log.debug(
            'No nested nodegroups detected. Using original nodegroup '
            'definition: %s', nodegroups[nodegroup]
        )
        return ret


class CkMinions(object):
    '''
    Used to check what minions should respond from a target

    Note: This is a best-effort set of the minions that would match a target.
    Depending on master configuration (grains caching, etc.) and topology (syndics)
    the list may be a subset-- but we err on the side of too-many minions in this
    class.
    '''
    def __init__(self, opts):
        self.opts = opts
        self.serial = salt.payload.Serial(opts)
        self.cache = salt.cache.factory(opts)
        # TODO: this is actually an *auth* check
        if self.opts.get('transport', 'zeromq') in ('zeromq', 'tcp'):
            self.acc = 'minions'
        else:
            self.acc = 'accepted'

    def _check_nodegroup_minions(self, expr, greedy):  # pylint: disable=unused-argument
        '''
        Return minions found by looking at nodegroups
        '''
        return self._check_compound_minions(nodegroup_comp(expr, self.opts['nodegroups']),
            DEFAULT_TARGET_DELIM,
            greedy)

    def _check_glob_minions(self, expr, greedy):  # pylint: disable=unused-argument
        '''
        Return the minions found by looking via globs
        '''
        return {'minions': fnmatch.filter(self._pki_minions(), expr),
                'missing': list()}

    def _check_list_minions(self, expr, greedy):  # pylint: disable=unused-argument
        '''
        Return the minions found by looking via a list
        '''
        if isinstance(expr, six.string_types):
            expr = [m for m in expr.split(',') if m]
        minions = self._pki_minions()
        return {'minions': [x for x in expr if x in minions],
                'missing': [x for x in expr if x not in minions]}

    def _check_pcre_minions(self, expr, greedy):  # pylint: disable=unused-argument
        '''
        Return the minions found by looking via regular expressions
        '''
        reg = re.compile(expr)
        return {'minions': [m for m in self._pki_minions() if reg.match(m)],
                'missing': list()}

    def _pki_minions(self):
        '''
        Retreive complete minion list from PKI dir.
        Respects cache if configured
        '''
        minions = []
        pki_cache_fn = os.path.join(self.opts['pki_dir'], self.acc, '.key_cache')
        try:
            if self.opts['key_cache'] and os.path.exists(pki_cache_fn):
                log.debug('Returning cached minion list')
                with salt.utils.files.fopen(pki_cache_fn) as fn_:
                    return self.serial.load(fn_)
            else:
                for fn_ in salt.utils.isorted(os.listdir(os.path.join(self.opts['pki_dir'], self.acc))):
                    if not fn_.startswith('.') and os.path.isfile(os.path.join(self.opts['pki_dir'], self.acc, fn_)):
                        minions.append(fn_)
            return minions
        except OSError as exc:
            log.error('Encountered OSError while evaluating  minions in PKI dir: {0}'.format(exc))
            return minions

    def _check_cache_minions(self,
                             expr,
                             delimiter,
                             greedy,
                             search_type,
                             regex_match=False,
                             exact_match=False):
        '''
        Helper function to search for minions in master caches
        If 'greedy' return accepted minions that matched by the condition or absend in the cache.
        If not 'greedy' return the only minions have cache data and matched by the condition.
        '''
        cache_enabled = self.opts.get('minion_data_cache', False)

        def list_cached_minions():
            return self.cache.list('minions')

        if greedy:
            minions = []
            for fn_ in salt.utils.isorted(os.listdir(os.path.join(self.opts['pki_dir'], self.acc))):
                if not fn_.startswith('.') and os.path.isfile(os.path.join(self.opts['pki_dir'], self.acc, fn_)):
                    minions.append(fn_)
        elif cache_enabled:
            minions = list_cached_minions()
        else:
            return {'minions': list(),
                    'missing': list()}

        if cache_enabled:
            if greedy:
                cminions = list_cached_minions()
            else:
                cminions = minions
            if not cminions:
                return {'minions': minions,
                        'missing': list()}
            minions = set(minions)
            for id_ in cminions:
                if greedy and id_ not in minions:
                    continue
                mdata = self.cache.fetch('minions/{0}'.format(id_), 'data')
                if mdata is None:
                    if not greedy:
                        minions.remove(id_)
                    continue
                search_results = mdata.get(search_type)
                if not salt.utils.subdict_match(search_results,
                                                expr,
                                                delimiter=delimiter,
                                                regex_match=regex_match,
                                                exact_match=exact_match):
                    minions.remove(id_)
            minions = list(minions)
        return {'minions': minions,
                'missing': list()}

    def _check_grain_minions(self, expr, delimiter, greedy):
        '''
        Return the minions found by looking via grains
        '''
        return self._check_cache_minions(expr, delimiter, greedy, 'grains')

    def _check_grain_pcre_minions(self, expr, delimiter, greedy):
        '''
        Return the minions found by looking via grains with PCRE
        '''
        return self._check_cache_minions(expr,
                                         delimiter,
                                         greedy,
                                         'grains',
                                         regex_match=True)

    def _check_pillar_minions(self, expr, delimiter, greedy):
        '''
        Return the minions found by looking via pillar
        '''
        return self._check_cache_minions(expr, delimiter, greedy, 'pillar')

    def _check_pillar_pcre_minions(self, expr, delimiter, greedy):
        '''
        Return the minions found by looking via pillar with PCRE
        '''
        return self._check_cache_minions(expr,
                                         delimiter,
                                         greedy,
                                         'pillar',
                                         regex_match=True)

    def _check_pillar_exact_minions(self, expr, delimiter, greedy):
        '''
        Return the minions found by looking via pillar
        '''
        return self._check_cache_minions(expr,
                                         delimiter,
                                         greedy,
                                         'pillar',
                                         exact_match=True)

    def _check_ipcidr_minions(self, expr, greedy):
        '''
        Return the minions found by looking via ipcidr
        '''
        cache_enabled = self.opts.get('minion_data_cache', False)

        if greedy:
            minions = self._pki_minions()
        elif cache_enabled:
            minions = self.cache.list('minions')
        else:
            return {'minions': list(),
                    'missing': list()}

        if cache_enabled:
            if greedy:
                cminions = self.cache.list('minions')
            else:
                cminions = minions
            if cminions is None:
                return {'minions': minions,
                        'missing': list()}

            tgt = expr
            try:
                # Target is an address?
                tgt = ipaddress.ip_address(tgt)
            except:  # pylint: disable=bare-except
                try:
                    # Target is a network?
                    tgt = ipaddress.ip_network(tgt)
                except:  # pylint: disable=bare-except
                    log.error('Invalid IP/CIDR target: {0}'.format(tgt))
                    return {'minions': list(),
                            'missing': list()}
            proto = 'ipv{0}'.format(tgt.version)

            minions = set(minions)
            for id_ in cminions:
                mdata = self.cache.fetch('minions/{0}'.format(id_), 'data')
                if mdata is None:
                    if not greedy:
                        minions.remove(id_)
                    continue
                grains = mdata.get('grains')
                if grains is None or proto not in grains:
                    match = False
                elif isinstance(tgt, (ipaddress.IPv4Address, ipaddress.IPv6Address)):
                    match = str(tgt) in grains[proto]
                else:
                    match = salt.utils.network.in_subnet(tgt, grains[proto])

                if not match and id_ in minions:
                    minions.remove(id_)

        return {'minions': list(minions),
                'missing': list()}

    def _check_range_minions(self, expr, greedy):
        '''
        Return the minions found by looking via range expression
        '''
        if not HAS_RANGE:
            raise CommandExecutionError(
                'Range matcher unavailable (unable to import seco.range, '
                'module most likely not installed)'
            )
        if not hasattr(self, '_range'):
            self._range = seco.range.Range(self.opts['range_server'])
        try:
            return self._range.expand(expr)
        except seco.range.RangeException as exc:
            log.error(
                'Range exception in compound match: {0}'.format(exc)
            )
            cache_enabled = self.opts.get('minion_data_cache', False)
            if greedy:
                mlist = []
                for fn_ in salt.utils.isorted(os.listdir(os.path.join(self.opts['pki_dir'], self.acc))):
                    if not fn_.startswith('.') and os.path.isfile(os.path.join(self.opts['pki_dir'], self.acc, fn_)):
                        mlist.append(fn_)
                return {'minions': mlist,
                        'missing': list()}
            elif cache_enabled:
<<<<<<< HEAD
                return {'minions': self.cache.ls('minions'),
                        'missing': list()}
=======
                return self.cache.list('minions')
>>>>>>> 2d05aa0d
            else:
                return {'minions': list(),
                        'missing': list()}

    def _check_compound_pillar_exact_minions(self, expr, delimiter, greedy):
        '''
        Return the minions found by looking via compound matcher

        Disable pillar glob matching
        '''
        return self._check_compound_minions(expr,
                                            delimiter,
                                            greedy,
                                            pillar_exact=True)

    def _check_compound_minions(self,
                                expr,
                                delimiter,
                                greedy,
                                pillar_exact=False):  # pylint: disable=unused-argument
        '''
        Return the minions found by looking via compound matcher
        '''
        if not isinstance(expr, six.string_types) and not isinstance(expr, (list, tuple)):
            log.error('Compound target that is neither string, list nor tuple')
            return {'minions': list(), 'missing': list()}
        minions = set(self._pki_minions())
        log.debug('minions: {0}'.format(minions))

        if self.opts.get('minion_data_cache', False):
            ref = {'G': self._check_grain_minions,
                   'P': self._check_grain_pcre_minions,
                   'I': self._check_pillar_minions,
                   'J': self._check_pillar_pcre_minions,
                   'L': self._check_list_minions,
                   'N': None,    # nodegroups should already be expanded
                   'S': self._check_ipcidr_minions,
                   'E': self._check_pcre_minions,
                   'R': self._all_minions}
            if pillar_exact:
                ref['I'] = self._check_pillar_exact_minions
                ref['J'] = self._check_pillar_exact_minions

            results = []
            unmatched = []
            opers = ['and', 'or', 'not', '(', ')']
            missing = []

            if isinstance(expr, six.string_types):
                words = expr.split()
            else:
                words = expr

            for word in words:
                target_info = parse_target(word)

                # Easy check first
                if word in opers:
                    if results:
                        if results[-1] == '(' and word in ('and', 'or'):
                            log.error('Invalid beginning operator after "(": {0}'.format(word))
                            return {'minions': list(), 'missing': list()}
                        if word == 'not':
                            if not results[-1] in ('&', '|', '('):
                                results.append('&')
                            results.append('(')
                            results.append(str(set(minions)))
                            results.append('-')
                            unmatched.append('-')
                        elif word == 'and':
                            results.append('&')
                        elif word == 'or':
                            results.append('|')
                        elif word == '(':
                            results.append(word)
                            unmatched.append(word)
                        elif word == ')':
                            if not unmatched or unmatched[-1] != '(':
                                log.error('Invalid compound expr (unexpected '
                                          'right parenthesis): {0}'
                                          .format(expr))
                                return {'minions': list(), 'missing': list()}
                            results.append(word)
                            unmatched.pop()
                            if unmatched and unmatched[-1] == '-':
                                results.append(')')
                                unmatched.pop()
                        else:  # Won't get here, unless oper is added
                            log.error('Unhandled oper in compound expr: {0}'
                                      .format(expr))
                            return {'minions': list(), 'missing': list()}
                    else:
                        # seq start with oper, fail
                        if word == 'not':
                            results.append('(')
                            results.append(str(set(minions)))
                            results.append('-')
                            unmatched.append('-')
                        elif word == '(':
                            results.append(word)
                            unmatched.append(word)
                        else:
                            log.error(
                                'Expression may begin with'
                                ' binary operator: {0}'.format(word)
                            )
                            return {'minions': list(), 'missing': list()}

                elif target_info and target_info['engine']:
                    if 'N' == target_info['engine']:
                        # Nodegroups should already be expanded/resolved to other engines
                        log.error('Detected nodegroup expansion failure of "{0}"'.format(word))
                        return {'minions': list(), 'missing': list()}
                    engine = ref.get(target_info['engine'])
                    if not engine:
                        # If an unknown engine is called at any time, fail out
                        log.error(
                            'Unrecognized target engine "{0}" for'
                            ' target expression "{1}"'.format(
                                target_info['engine'],
                                word,
                            )
                        )
                        return {'minions': list(), 'missing': list()}

                    engine_args = [target_info['pattern']]
                    if target_info['engine'] in ('G', 'P', 'I', 'J'):
                        engine_args.append(target_info['delimiter'] or ':')
                    engine_args.append(greedy)

                    _results = engine(*engine_args)
                    results.append(str(set(_results['minions'])))
                    missing.extend(_results['missing'])
                    if unmatched and unmatched[-1] == '-':
                        results.append(')')
                        unmatched.pop()

                else:
                    # The match is not explicitly defined, evaluate as a glob
                    _results = self._check_glob_minions(word, True)
                    results.append(str(set(_results['minions'])))
                    if unmatched and unmatched[-1] == '-':
                        results.append(')')
                        unmatched.pop()

            # Add a closing ')' for each item left in unmatched
            results.extend([')' for item in unmatched])

            results = ' '.join(results)
            log.debug('Evaluating final compound matching expr: {0}'
                      .format(results))
            try:
                minions = list(eval(results))  # pylint: disable=W0123
                return {'minions': minions, 'missing': missing}
            except Exception:
                log.error('Invalid compound target: {0}'.format(expr))
                return {'minions': list(), 'missing': list()}

        return {'minions': list(minions),
                'missing': list()}

    def connected_ids(self, subset=None, show_ipv4=False, include_localhost=False):
        '''
        Return a set of all connected minion ids, optionally within a subset
        '''
        minions = set()
        if self.opts.get('minion_data_cache', False):
            search = self.cache.list('minions')
            if search is None:
                return minions
            addrs = salt.utils.network.local_port_tcp(int(self.opts['publish_port']))
            if '127.0.0.1' in addrs or '0.0.0.0' in addrs:
                # Add in possible ip addresses of a locally connected minion
                addrs.discard('127.0.0.1')
                addrs.discard('0.0.0.0')
                addrs.update(set(salt.utils.network.ip_addrs(include_loopback=include_localhost)))
            if subset:
                search = subset
            for id_ in search:
                try:
                    mdata = self.cache.fetch('minions/{0}'.format(id_), 'data')
                except SaltCacheError:
                    # If a SaltCacheError is explicitly raised during the fetch operation,
                    # permission was denied to open the cached data.p file. Continue on as
                    # in the releases <= 2016.3. (An explicit error raise was added in PR
                    # #35388. See issue #36867 for more information.
                    continue
                if mdata is None:
                    continue
                grains = mdata.get('grains', {})
                for ipv4 in grains.get('ipv4', []):
                    if ipv4 == '127.0.0.1' and not include_localhost:
                        continue
                    if ipv4 == '0.0.0.0':
                        continue
                    if ipv4 in addrs:
                        if show_ipv4:
                            minions.add((id_, ipv4))
                        else:
                            minions.add(id_)
                        break
        return minions

    def _all_minions(self, expr=None):
        '''
        Return a list of all minions that have auth'd
        '''
        mlist = []
        for fn_ in salt.utils.isorted(os.listdir(os.path.join(self.opts['pki_dir'], self.acc))):
            if not fn_.startswith('.') and os.path.isfile(os.path.join(self.opts['pki_dir'], self.acc, fn_)):
                mlist.append(fn_)
        return {'minions': mlist, 'missing': list()}

    def check_minions(self,
                      expr,
                      tgt_type='glob',
                      delimiter=DEFAULT_TARGET_DELIM,
                      greedy=True):
        '''
        Check the passed regex against the available minions' public keys
        stored for authentication. This should return a set of ids which
        match the regex, this will then be used to parse the returns to
        make sure everyone has checked back in.
        '''

        try:
            if expr is None:
                expr = ''
            check_func = getattr(self, '_check_{0}_minions'.format(tgt_type), None)
            if tgt_type in ('grain',
                             'grain_pcre',
                             'pillar',
                             'pillar_pcre',
                             'pillar_exact',
                             'compound',
                             'compound_pillar_exact'):
                _res = check_func(expr, delimiter, greedy)
            else:
                _res = check_func(expr, greedy)
        except Exception:
            log.exception(
                    'Failed matching available minions with {0} pattern: {1}'
                    .format(tgt_type, expr))
            _res = {'minions': list(), 'missing': list()}
        return _res

    def _expand_matching(self, auth_entry):
        ref = {'G': 'grain',
               'P': 'grain_pcre',
               'I': 'pillar',
               'J': 'pillar_pcre',
               'L': 'list',
               'S': 'ipcidr',
               'E': 'pcre',
               'N': 'node',
               None: 'glob'}

        target_info = parse_target(auth_entry)
        if not target_info:
            log.error('Failed to parse valid target "{0}"'.format(auth_entry))

        v_matcher = ref.get(target_info['engine'])
        v_expr = target_info['pattern']

        _res = self.check_minions(v_expr, v_matcher)
        return set(_res['minions'])

    def validate_tgt(self, valid, expr, tgt_type, minions=None, expr_form=None):
        '''
        Return a Bool. This function returns if the expression sent in is
        within the scope of the valid expression
        '''
        # remember to remove the expr_form argument from this function when
        # performing the cleanup on this deprecation.
        if expr_form is not None:
            salt.utils.versions.warn_until(
                'Fluorine',
                'the target type should be passed using the \'tgt_type\' '
                'argument instead of \'expr_form\'. Support for using '
                '\'expr_form\' will be removed in Salt Fluorine.'
            )
            tgt_type = expr_form

        v_minions = self._expand_matching(valid)
        if minions is None:
            _res = self.check_minions(expr, tgt_type)
            minions = set(_res['minions'])
        else:
            minions = set(minions)
        d_bool = not bool(minions.difference(v_minions))
        if len(v_minions) == len(minions) and d_bool:
            return True
        return d_bool

    def match_check(self, regex, fun):
        '''
        Validate a single regex to function comparison, the function argument
        can be a list of functions. It is all or nothing for a list of
        functions
        '''
        vals = []
        if isinstance(fun, six.string_types):
            fun = [fun]
        for func in fun:
            try:
                if re.match(regex, func):
                    vals.append(True)
                else:
                    vals.append(False)
            except Exception:
                log.error('Invalid regular expression: {0}'.format(regex))
        return vals and all(vals)

    def any_auth(self, form, auth_list, fun, arg, tgt=None, tgt_type='glob'):
        '''
        Read in the form and determine which auth check routine to execute
        '''
        if form == 'publish':
            return self.auth_check(
                    auth_list,
                    fun,
                    arg,
                    tgt,
                    tgt_type)
        return self.spec_check(
                auth_list,
                fun,
                arg,
                form)

    def auth_check_expanded(self,
                            auth_list,
                            funs,
                            args,
                            tgt,
                            tgt_type='glob',
                            groups=None,
                            publish_validate=False):

        # Here's my thinking
        # 1. Retrieve anticipated targeted minions
        # 2. Iterate through each entry in the auth_list
        # 3. If it is a minion_id, check to see if any targeted minions match.
        #    If there is a match, check to make sure funs are permitted
        #    (if it's not a match we don't care about this auth entry and can
        #     move on)
        #    a. If funs are permitted, Add this minion_id to a new set of allowed minion_ids
        #       If funs are NOT permitted, can short-circuit and return FALSE
        #    b. At the end of the auth_list loop, make sure all targeted IDs
        #       are in the set of allowed minion_ids.  If not, return FALSE
        # 4. If it is a target (glob, pillar, etc), retrieve matching minions
        #    and make sure that ALL targeted minions are in the set.
        #    then check to see if the funs are permitted
        #    a. If ALL targeted minions are not in the set, then return FALSE
        #    b. If the desired fun doesn't mass the auth check with any
        #       auth_entry's fun, then return FALSE

        # NOTE we are not going to try to allow functions to run on partial
        # sets of minions.  If a user targets a group of minions and does not
        # have access to run a job on ALL of these minions then the job will
        # fail with 'Eauth Failed'.

        # The recommended workflow in that case will be for the user to narrow
        # his target.

        # This should cover adding the AD LDAP lookup functionality while
        # preserving the existing auth behavior.

        # Recommend we config-get this behind an entry called
        # auth.enable_expanded_auth_matching
        # and default to False
        v_tgt_type = tgt_type
        if tgt_type.lower() in ('pillar', 'pillar_pcre'):
            v_tgt_type = 'pillar_exact'
        elif tgt_type.lower() == 'compound':
            v_tgt_type = 'compound_pillar_exact'
        _res = self.check_minions(tgt, v_tgt_type)
        v_minions = set(_res['minions'])

        _res = self.check_minions(tgt, tgt_type)
        minions = set(_res['minions'])

        mismatch = bool(minions.difference(v_minions))
        # If the non-exact match gets more minions than the exact match
        # then pillar globbing or PCRE is being used, and we have a
        # problem
        if publish_validate:
            if mismatch:
                return False
        # compound commands will come in a list so treat everything as a list
        if not isinstance(funs, list):
            funs = [funs]
            args = [args]

        # Take the auth list and get all the minion names inside it
        allowed_minions = set()

        auth_dictionary = {}

        # Make a set, so we are guaranteed to have only one of each minion
        # Also iterate through the entire auth_list and create a dictionary
        # so it's easy to look up what functions are permitted
        for auth_list_entry in auth_list:
            if isinstance(auth_list_entry, six.string_types):
                for fun in funs:
                    # represents toplevel auth entry is a function.
                    # so this fn is permitted by all minions
                    if self.match_check(auth_list_entry, fun):
                        return True
                continue
            if isinstance(auth_list_entry, dict):
                if len(auth_list_entry) != 1:
                    log.info('Malformed ACL: {0}'.format(auth_list_entry))
                    continue
            allowed_minions.update(set(auth_list_entry.keys()))
            for key in auth_list_entry:
                for match in self._expand_matching(key):
                    if match in auth_dictionary:
                        auth_dictionary[match].extend(auth_list_entry[key])
                    else:
                        auth_dictionary[match] = auth_list_entry[key]

        allowed_minions_from_auth_list = set()
        for next_entry in allowed_minions:
            allowed_minions_from_auth_list.update(self._expand_matching(next_entry))
        # 'minions' here are all the names of minions matched by the target
        # if we take out all the allowed minions, and there are any left, then
        # the target includes minions that are not allowed by eauth
        # so we can give up here.
        if len(minions - allowed_minions_from_auth_list) > 0:
            return False

        try:
            for minion in minions:
                results = []
                for num, fun in enumerate(auth_dictionary[minion]):
                    results.append(self.match_check(fun, funs))
                if not any(results):
                    return False
            return True

        except TypeError:
            return False
        return False

    def auth_check(self,
                   auth_list,
                   funs,
                   args,
                   tgt,
                   tgt_type='glob',
                   groups=None,
                   publish_validate=False,
                   minions=None,
                   whitelist=None):
        '''
        Returns a bool which defines if the requested function is authorized.
        Used to evaluate the standard structure under external master
        authentication interfaces, like eauth, peer, peer_run, etc.
        '''
        if self.opts.get('auth.enable_expanded_auth_matching', False):
            return self.auth_check_expanded(auth_list, funs, args, tgt, tgt_type, groups, publish_validate)
        if publish_validate:
            v_tgt_type = tgt_type
            if tgt_type.lower() in ('pillar', 'pillar_pcre'):
                v_tgt_type = 'pillar_exact'
            elif tgt_type.lower() == 'compound':
                v_tgt_type = 'compound_pillar_exact'
            _res = self.check_minions(tgt, v_tgt_type)
            v_minions = set(_res['minions'])

            _res = self.check_minions(tgt, tgt_type)
            minions = set(_res['minions'])

            mismatch = bool(minions.difference(v_minions))
            # If the non-exact match gets more minions than the exact match
            # then pillar globbing or PCRE is being used, and we have a
            # problem
            if mismatch:
                return False
        # compound commands will come in a list so treat everything as a list
        if not isinstance(funs, list):
            funs = [funs]
            args = [args]
        try:
            for num, fun in enumerate(funs):
                if whitelist and fun in whitelist:
                    return True
                for ind in auth_list:
                    if isinstance(ind, six.string_types):
                        # Allowed for all minions
                        if self.match_check(ind, fun):
                            return True
                    elif isinstance(ind, dict):
                        if len(ind) != 1:
                            # Invalid argument
                            continue
                        valid = next(six.iterkeys(ind))
                        # Check if minions are allowed
                        if self.validate_tgt(
                            valid,
                            tgt,
                            tgt_type,
                            minions=minions):
                            # Minions are allowed, verify function in allowed list
                            fun_args = args[num]
                            fun_kwargs = fun_args[-1] if fun_args else None
                            if isinstance(fun_kwargs, dict) and '__kwarg__' in fun_kwargs:
                                fun_args = list(fun_args)  # copy on modify
                                del fun_args[-1]
                            else:
                                fun_kwargs = None
                            if self.__fun_check(ind[valid], fun, fun_args, fun_kwargs):
                                return True
        except TypeError:
            return False
        return False

    def fill_auth_list_from_groups(self, auth_provider, user_groups, auth_list):
        '''
        Returns a list of authorisation matchers that a user is eligible for.
        This list is a combination of the provided personal matchers plus the
        matchers of any group the user is in.
        '''
        group_names = [item for item in auth_provider if item.endswith('%')]
        if group_names:
            for group_name in group_names:
                if group_name.rstrip("%") in user_groups:
                    for matcher in auth_provider[group_name]:
                        auth_list.append(matcher)
        return auth_list

    def wheel_check(self, auth_list, fun, args):
        '''
        Check special API permissions
        '''
        return self.spec_check(auth_list, fun, args, 'wheel')

    def runner_check(self, auth_list, fun, args):
        '''
        Check special API permissions
        '''
        return self.spec_check(auth_list, fun, args, 'runner')

    def spec_check(self, auth_list, fun, args, form):
        '''
        Check special API permissions
        '''
        if form != 'cloud':
            comps = fun.split('.')
            if len(comps) != 2:
                return False
            mod_name = comps[0]
            fun_name = comps[1]
        else:
            fun_name = mod_name = fun
        for ind in auth_list:
            if isinstance(ind, six.string_types):
                if ind[0] == '@':
                    if ind[1:] == mod_name or ind[1:] == form or ind == '@{0}s'.format(form):
                        return True
            elif isinstance(ind, dict):
                if len(ind) != 1:
                    continue
                valid = next(six.iterkeys(ind))
                if valid[0] == '@':
                    if valid[1:] == mod_name:
                        if self.__fun_check(ind[valid], fun_name, args.get('arg'), args.get('kwarg')):
                            return True
                    if valid[1:] == form or valid == '@{0}s'.format(form):
                        if self.__fun_check(ind[valid], fun, args.get('arg'), args.get('kwarg')):
                            return True
        return False

    def __fun_check(self, valid, fun, args=None, kwargs=None):
        '''
        Check the given function name (fun) and its arguments (args) against the list of conditions.
        '''
        if not isinstance(valid, list):
            valid = [valid]
        for cond in valid:
            # Function name match
            if isinstance(cond, six.string_types):
                if self.match_check(cond, fun):
                    return True
            # Function and args match
            elif isinstance(cond, dict):
                if len(cond) != 1:
                    # Invalid argument
                    continue
                fname_cond = next(six.iterkeys(cond))
                if self.match_check(fname_cond, fun):  # check key that is function name match
                    if self.__args_check(cond[fname_cond], args, kwargs):
                        return True
        return False

    def __args_check(self, valid, args=None, kwargs=None):
        '''
        valid is a dicts: {'args': [...], 'kwargs': {...}} or a list of such dicts.
        '''
        if not isinstance(valid, list):
            valid = [valid]
        for cond in valid:
            if not isinstance(cond, dict):
                # Invalid argument
                continue
            # whitelist args, kwargs
            cond_args = cond.get('args', [])
            good = True
            for i, cond_arg in enumerate(cond_args):
                if args is None or len(args) <= i:
                    good = False
                    break
                if cond_arg is None:  # None == '.*' i.e. allow any
                    continue
                if not self.match_check(cond_arg, str(args[i])):
                    good = False
                    break
            if not good:
                continue
            # Check kwargs
            cond_kwargs = cond.get('kwargs', {})
            for k, v in six.iteritems(cond_kwargs):
                if kwargs is None or k not in kwargs:
                    good = False
                    break
                if v is None:  # None == '.*' i.e. allow any
                    continue
                if not self.match_check(v, str(kwargs[k])):
                    good = False
                    break
            if good:
                return True
        return False


def mine_get(tgt, fun, tgt_type='glob', opts=None):
    '''
    Gathers the data from the specified minions' mine, pass in the target,
    function to look up and the target type
    '''
    ret = {}
    serial = salt.payload.Serial(opts)
    checker = CkMinions(opts)
    _res = checker.check_minions(
            tgt,
            tgt_type)
    minions = _res['minions']
    cache = salt.cache.factory(opts)
    for minion in minions:
        mdata = cache.fetch('minions/{0}'.format(minion), 'mine')
        if mdata is None:
            continue
        fdata = mdata.get(fun)
        if fdata:
            ret[minion] = fdata
    return ret<|MERGE_RESOLUTION|>--- conflicted
+++ resolved
@@ -425,12 +425,8 @@
                 return {'minions': mlist,
                         'missing': list()}
             elif cache_enabled:
-<<<<<<< HEAD
-                return {'minions': self.cache.ls('minions'),
+                return {'minions': self.cache.list('minions'),
                         'missing': list()}
-=======
-                return self.cache.list('minions')
->>>>>>> 2d05aa0d
             else:
                 return {'minions': list(),
                         'missing': list()}
