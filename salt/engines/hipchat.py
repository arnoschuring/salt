--- conflicted
+++ resolved
@@ -14,28 +14,8 @@
     .. code-block:: yaml
 
         engines:
-<<<<<<< HEAD
-          - hipchat:
-              api_url: http://api.hipchat.myteam.com
-              token: 'XXXXXX'
-              room: 'salt'
-              control: True
-              valid_users:
-                 - SomeUser
-              valid_commands:
-                 - test.ping
-                 - cmd.run
-                 - list_jobs
-                 - list_commands
-              aliases:
-                 list_jobs:
-                     cmd: jobs.list_jobs
-                 list_commands:
-                     cmd: pillar.get salt:engines:hipchat:valid_commands target=saltmaster tgt_type=list
-              max_rooms: 0
-              wait_time: 1
-=======
             - hipchat:
+                api_url: http://api.hipchat.myteam.com
                 token: 'XXXXXX'
                 room: 'salt'
                 control: True
@@ -51,7 +31,8 @@
                         cmd: jobs.list_jobs
                     list_commands:
                         cmd: pillar.get salt:engines:hipchat:valid_commands target=saltmaster
->>>>>>> 42bb1a64
+                max_rooms: 0
+                wait_time: 1
 '''
 
 from __future__ import absolute_import
