#!/usr/bin/env python
# -*- coding: utf-8 -*-
'''
Runs minion floscript

<<<<<<< HEAD

"""
# pylint: skip-file
=======
'''
>>>>>>> 08620e75
import os
import salt.daemons.flo

FLO_DIR_PATH = os.path.join(
    os.path.dirname(os.path.dirname(os.path.abspath(__file__))), 'flo'
)


def test():
    """ Execute run.start """
    filepath = os.path.join(FLO_DIR_PATH, 'minion.flo')
    opts = dict(
            id="MinionTest",
            ioflo_period=0.1,
            ioflo_realtime=True,
            minion_floscript=filepath,
            ioflo_verbose=2,
            raet_port=7531, )

    minion = salt.daemons.flo.IofloMinion(opts=opts)
    minion.start()

if __name__ == '__main__':
    test()<|MERGE_RESOLUTION|>--- conflicted
+++ resolved
@@ -2,14 +2,9 @@
 # -*- coding: utf-8 -*-
 '''
 Runs minion floscript
+'''
+# pylint: skip-file
 
-<<<<<<< HEAD
-
-"""
-# pylint: skip-file
-=======
-'''
->>>>>>> 08620e75
 import os
 import salt.daemons.flo
 
