# -*- coding: utf-8 -*-
'''
The client module is used to create a client connection to the publisher
The data structure needs to be:
    {'enc': 'clear',
     'load': {'fun': '<mod.callable>',
              'arg':, ('arg1', 'arg2', ...),
              'tgt': '<glob or id>',
              'key': '<read in the key file>'}
'''

# The components here are simple, and they need to be and stay simple, we
# want a client to have 3 external concerns, and maybe a forth configurable
# option.
# The concerns are:
# 1. Who executes the command?
# 2. What is the function being run?
# 3. What arguments need to be passed to the function?
# 4. How long do we wait for all of the replies?
#
# Import python libs
from __future__ import print_function
from __future__ import absolute_import
import os
import sys
import time
import logging
import errno
import re
from datetime import datetime
from salt.ext.six import string_types

# Import salt libs
import salt.config
import salt.payload
import salt.transport
import salt.loader
import salt.minion
import salt.utils
import salt.utils.args
import salt.utils.event
import salt.utils.minions
import salt.utils.verify
import salt.utils.jid
import salt.syspaths as syspaths
from salt.exceptions import (
    EauthAuthenticationError, SaltInvocationError, SaltReqTimeoutError,
    SaltClientError, PublishError
)
import salt.ext.six as six

# Import third party libs
try:
    import zmq
    HAS_ZMQ = True
except ImportError:
    HAS_ZMQ = False

# Try to import range from https://github.com/ytoolshed/range
HAS_RANGE = False
try:
    import seco.range
    HAS_RANGE = True
except ImportError:
    pass

log = logging.getLogger(__name__)


def get_local_client(
        c_path=os.path.join(syspaths.CONFIG_DIR, 'master'),
        mopts=None,
        skip_perm_errors=False):
    '''
    .. versionadded:: 2014.7.0

    Read in the config and return the correct LocalClient object based on
    the configured transport
    '''
    if mopts:
        opts = mopts
    else:
        # Late import to prevent circular import
        import salt.config
        opts = salt.config.client_config(c_path)
    if opts['transport'] == 'raet':
        import salt.client.raet
        return salt.client.raet.LocalClient(mopts=opts)
    elif opts['transport'] == 'zeromq':
        return LocalClient(mopts=opts, skip_perm_errors=skip_perm_errors)


class LocalClient(object):
    '''
    The interface used by the :command:`salt` CLI tool on the Salt Master

    ``LocalClient`` is used to send a command to Salt minions to execute
    :ref:`execution modules <all-salt.modules>` and return the results to the
    Salt Master.

    Importing and using ``LocalClient`` must be done on the same machine as the
    Salt Master and it must be done using the same user that the Salt Master is
    running as. (Unless :conf_master:`external_auth` is configured and
    authentication credentials are included in the execution).

    .. code-block:: python

        import salt.client

        local = salt.client.LocalClient()
        local.cmd('*', 'test.fib', [10])
    '''
    def __init__(self,
                 c_path=os.path.join(syspaths.CONFIG_DIR, 'master'),
                 mopts=None, skip_perm_errors=False):
        if mopts:
            self.opts = mopts
        else:
            if os.path.isdir(c_path):
                log.warning(
                    '{0} expects a file path not a directory path({1}) to '
                    'it\'s \'c_path\' keyword argument'.format(
                        self.__class__.__name__, c_path
                    )
                )
            self.opts = salt.config.client_config(c_path)
        self.serial = salt.payload.Serial(self.opts)
        self.salt_user = salt.utils.get_specific_user()
        self.skip_perm_errors = skip_perm_errors
        self.key = self.__read_master_key()
        self.event = salt.utils.event.get_event(
                'master',
                self.opts['sock_dir'],
                self.opts['transport'],
                opts=self.opts,
                listen=not self.opts.get('__worker', False))
        self.functions = salt.loader.minion_mods(self.opts)
        self.returners = salt.loader.returners(self.opts, self.functions)

    def __read_master_key(self):
        '''
        Read in the rotating master authentication key
        '''
        key_user = self.salt_user
        if key_user == 'root':
            if self.opts.get('user', 'root') != 'root':
                key_user = self.opts.get('user', 'root')
        if key_user.startswith('sudo_'):
            key_user = self.opts.get('user', 'root')
        keyfile = os.path.join(self.opts['cachedir'],
                               '.{0}_key'.format(key_user))
        # Make sure all key parent directories are accessible
        salt.utils.verify.check_path_traversal(self.opts['cachedir'],
                                               key_user,
                                               self.skip_perm_errors)

        try:
            with salt.utils.fopen(keyfile, 'r') as key:
                return key.read()
        except (OSError, IOError):
            # Fall back to eauth
            return ''

    def _convert_range_to_list(self, tgt):
        '''
        convert a seco.range range into a list target
        '''
        range_ = seco.range.Range(self.opts['range_server'])
        try:
            return range_.expand(tgt)
        except seco.range.RangeException as err:
            print('Range server exception: {0}'.format(err))
            return []

    def _get_timeout(self, timeout):
        '''
        Return the timeout to use
        '''
        if timeout is None:
            return self.opts['timeout']
        if isinstance(timeout, int):
            return timeout
        if isinstance(timeout, string_types):
            try:
                return int(timeout)
            except ValueError:
                return self.opts['timeout']
        # Looks like the timeout is invalid, use config
        return self.opts['timeout']

    def gather_job_info(self, jid, tgt, tgt_type):
        '''
        Return the information about a given job
        '''
        log.debug('Checking whether jid {0} is still running'.format(jid))
        timeout = self.opts['gather_job_timeout']

        pub_data = self.run_job(tgt,
                                'saltutil.find_job',
                                arg=[jid],
                                expr_form=tgt_type,
                                timeout=timeout,
                               )

        return pub_data

    def _check_pub_data(self, pub_data):
        '''
        Common checks on the pub_data data structure returned from running pub
        '''
        if not pub_data:
            # Failed to autnenticate, this could be a bunch of things
            raise EauthAuthenticationError(
                'Failed to authenticate! This is most likely because this '
                'user is not permitted to execute commands, but there is a '
                'small possibility that a disk error occurred (check '
                'disk/inode usage).'
            )

        # Failed to connect to the master and send the pub
        if 'jid' not in pub_data:
            return {}
        if pub_data['jid'] == '0':
            print('Failed to connect to the Master, '
                  'is the Salt Master running?')
            return {}

        # If we order masters (via a syndic), don't short circuit if no minions
        # are found
        if not self.opts.get('order_masters'):
            # Check for no minions
            if not pub_data['minions']:
                print('No minions matched the target. '
                      'No command was sent, no jid was assigned.')
                return {}

        return pub_data

    def run_job(
            self,
            tgt,
            fun,
            arg=(),
            expr_form='glob',
            ret='',
            timeout=None,
            jid='',
            kwarg=None,
            **kwargs):
        '''
        Asynchronously send a command to connected minions

        Prep the job directory and publish a command to any targeted minions.

        :return: A dictionary of (validated) ``pub_data`` or an empty
            dictionary on failure. The ``pub_data`` contains the job ID and a
            list of all minions that are expected to return data.

        .. code-block:: python

            >>> local.run_job('*', 'test.sleep', [300])
            {'jid': '20131219215650131543', 'minions': ['jerry']}
        '''
        arg = salt.utils.args.condition_input(arg, kwarg)

        # Subscribe to all events and subscribe as early as possible
        self.event.subscribe(jid)

        try:
            pub_data = self.pub(
                tgt,
                fun,
                arg,
                expr_form,
                ret,
                jid=jid,
                timeout=self._get_timeout(timeout),
                **kwargs)
        except SaltClientError:
            # Re-raise error with specific message
            raise SaltClientError(
                'The salt master could not be contacted. Is master running?'
            )
        except Exception as general_exception:
            # Convert to generic client error and pass along mesasge
            raise SaltClientError(general_exception)

        return self._check_pub_data(pub_data)

    def cmd_async(
            self,
            tgt,
            fun,
            arg=(),
            expr_form='glob',
            ret='',
            jid='',
            kwarg=None,
            **kwargs):
        '''
        Asynchronously send a command to connected minions

        The function signature is the same as :py:meth:`cmd` with the
        following exceptions.

        :returns: A job ID or 0 on failure.

        .. code-block:: python

            >>> local.cmd_async('*', 'test.sleep', [300])
            '20131219215921857715'
        '''
        arg = salt.utils.args.condition_input(arg, kwarg)
        pub_data = self.run_job(tgt,
                                fun,
                                arg,
                                expr_form,
                                ret,
                                jid=jid,
                                **kwargs)
        try:
            return pub_data['jid']
        except KeyError:
            return 0

    def cmd_subset(
            self,
            tgt,
            fun,
            arg=(),
            expr_form='glob',
            ret='',
            kwarg=None,
            sub=3,
            cli=False,
            progress=False,
            **kwargs):
        '''
        Execute a command on a random subset of the targeted systems

        The function signature is the same as :py:meth:`cmd` with the
        following exceptions.

        :param sub: The number of systems to execute on

        .. code-block:: python

            >>> SLC.cmd_subset('*', 'test.ping', sub=1)
            {'jerry': True}
        '''
        group = self.cmd(tgt, 'sys.list_functions', expr_form=expr_form)
        f_tgt = []
        for minion, ret in group.items():
            if len(f_tgt) >= sub:
                break
            if fun in ret:
                f_tgt.append(minion)
        func = self.cmd
        if cli:
            func = self.cmd_cli
        return func(
                f_tgt,
                fun,
                arg,
                expr_form='list',
                ret=ret,
                kwarg=kwarg,
                progress=progress,
                **kwargs)

    def cmd_batch(
            self,
            tgt,
            fun,
            arg=(),
            expr_form='glob',
            ret='',
            kwarg=None,
            batch='10%',
            **kwargs):
        '''
        Iteratively execute a command on subsets of minions at a time

        The function signature is the same as :py:meth:`cmd` with the
        following exceptions.

        :param batch: The batch identifier of systems to execute on

        :returns: A generator of minion returns

        .. code-block:: python

            >>> returns = local.cmd_batch('*', 'state.highstate', bat='10%')
            >>> for ret in returns:
            ...     print(ret)
            {'jerry': {...}}
            {'dave': {...}}
            {'stewart': {...}}
        '''
        import salt.cli.batch
        arg = salt.utils.args.condition_input(arg, kwarg)
        opts = {'tgt': tgt,
                'fun': fun,
                'arg': arg,
                'expr_form': expr_form,
                'ret': ret,
                'batch': batch,
                'raw': kwargs.get('raw', False)}
        for key, val in self.opts.items():
            if key not in opts:
                opts[key] = val
        batch = salt.cli.batch.Batch(opts, quiet=True)
        for ret in batch.run():
            yield ret

    def cmd(
            self,
            tgt,
            fun,
            arg=(),
            timeout=None,
            expr_form='glob',
            ret='',
            jid='',
            kwarg=None,
            **kwargs):
        '''
        Synchronously execute a command on targeted minions

        The cmd method will execute and wait for the timeout period for all
        minions to reply, then it will return all minion data at once.

        .. code-block:: python

            >>> import salt.client
            >>> local = salt.client.LocalClient()
            >>> local.cmd('*', 'cmd.run', ['whoami'])
            {'jerry': 'root'}

        With extra keyword arguments for the command function to be run:

        .. code-block:: python

            local.cmd('*', 'test.arg', ['arg1', 'arg2'], kwarg={'foo': 'bar'})

        Compound commands can be used for multiple executions in a single
        publish. Function names and function arguments are provided in separate
        lists but the index values must correlate and an empty list must be
        used if no arguments are required.

        .. code-block:: python

            >>> local.cmd('*', [
                    'grains.items',
                    'sys.doc',
                    'cmd.run',
                ],
                [
                    [],
                    [],
                    ['uptime'],
                ])

        :param tgt: Which minions to target for the execution. Default is shell
            glob. Modified by the ``expr_form`` option.
        :type tgt: string or list

        :param fun: The module and function to call on the specified minions of
            the form ``module.function``. For example ``test.ping`` or
            ``grains.items``.

            Compound commands
                Multiple functions may be called in a single publish by
                passing a list of commands. This can dramatically lower
                overhead and speed up the application communicating with Salt.

                This requires that the ``arg`` param is a list of lists. The
                ``fun`` list and the ``arg`` list must correlate by index
                meaning a function that does not take arguments must still have
                a corresponding empty list at the expected index.
        :type fun: string or list of strings

        :param arg: A list of arguments to pass to the remote function. If the
            function takes no arguments ``arg`` may be omitted except when
            executing a compound command.
        :type arg: list or list-of-lists

        :param timeout: Seconds to wait after the last minion returns but
            before all minions return.

        :param expr_form: The type of ``tgt``. Allowed values:

            * ``glob`` - Bash glob completion - Default
            * ``pcre`` - Perl style regular expression
            * ``list`` - Python list of hosts
            * ``grain`` - Match based on a grain comparison
            * ``grain_pcre`` - Grain comparison with a regex
            * ``pillar`` - Pillar data comparison
            * ``pillar_pcre`` - Pillar data comparison with a regex
            * ``nodegroup`` - Match on nodegroup
            * ``range`` - Use a Range server for matching
            * ``compound`` - Pass a compound match string

        :param ret: The returner to use. The value passed can be single
            returner, or a comma delimited list of returners to call in order
            on the minions

        :param kwarg: A dictionary with keyword arguments for the function.

        :param kwargs: Optional keyword arguments.
            Authentication credentials may be passed when using
            :conf_master:`external_auth`.

            For example: ``local.cmd('*', 'test.ping', username='saltdev',
            password='saltdev', eauth='pam')``.
            Or: ``local.cmd('*', 'test.ping',
            token='5871821ea51754fdcea8153c1c745433')``

        :returns: A dictionary with the result of the execution, keyed by
            minion ID. A compound command will return a sub-dictionary keyed by
            function name.
        '''
        arg = salt.utils.args.condition_input(arg, kwarg)
        pub_data = self.run_job(tgt,
                                fun,
                                arg,
                                expr_form,
                                ret,
                                timeout,
                                jid,
                                **kwargs)

        if not pub_data:
            return pub_data

        ret = {}
        for fn_ret in self.get_cli_event_returns(
                pub_data['jid'],
                pub_data['minions'],
                self._get_timeout(timeout),
                tgt,
                expr_form,
                **kwargs):

            if fn_ret:
                for mid, data in fn_ret.items():
                    ret[mid] = data.get('ret', {})

        return ret

    def cmd_cli(
            self,
            tgt,
            fun,
            arg=(),
            timeout=None,
            expr_form='glob',
            ret='',
            verbose=False,
            kwarg=None,
            progress=False,
            **kwargs):
        '''
        Used by the :command:`salt` CLI. This method returns minion returns as
        the come back and attempts to block until all minions return.

        The function signature is the same as :py:meth:`cmd` with the
        following exceptions.

        :param verbose: Print extra information about the running command
        :returns: A generator
        '''
        arg = salt.utils.args.condition_input(arg, kwarg)
        pub_data = self.run_job(
            tgt,
            fun,
            arg,
            expr_form,
            ret,
            timeout,
            **kwargs)

        if not pub_data:
            yield pub_data
        else:
            try:
                for fn_ret in self.get_cli_event_returns(
                        pub_data['jid'],
                        pub_data['minions'],
                        self._get_timeout(timeout),
                        tgt,
                        expr_form,
                        verbose,
                        progress,
                        **kwargs):

                    if not fn_ret:
                        continue

                    yield fn_ret
            except KeyboardInterrupt:
                msg = ('Exiting on Ctrl-C\nThis job\'s jid is:\n{0}\n'
                       'The minions may not have all finished running and any '
                       'remaining minions will return upon completion. To '
                       'look up the return data for this job later run:\n'
                       'salt-run jobs.lookup_jid {0}').format(pub_data['jid'])
                raise SystemExit(msg)

    def cmd_iter(
            self,
            tgt,
            fun,
            arg=(),
            timeout=None,
            expr_form='glob',
            ret='',
            kwarg=None,
            **kwargs):
        '''
        Yields the individual minion returns as they come in

        The function signature is the same as :py:meth:`cmd` with the
        following exceptions.

        :return: A generator yielding the individual minion returns

        .. code-block:: python

            >>> ret = local.cmd_iter('*', 'test.ping')
            >>> for i in ret:
            ...     print(i)
            {'jerry': {'ret': True}}
            {'dave': {'ret': True}}
            {'stewart': {'ret': True}}
        '''
        arg = salt.utils.args.condition_input(arg, kwarg)
        pub_data = self.run_job(
            tgt,
            fun,
            arg,
            expr_form,
            ret,
            timeout,
            **kwargs)

        if not pub_data:
            yield pub_data
        else:
            for fn_ret in self.get_iter_returns(pub_data['jid'],
                                                pub_data['minions'],
                                                timeout=self._get_timeout(timeout),
                                                tgt=tgt,
                                                tgt_type=expr_form,
                                                **kwargs):
                if not fn_ret:
                    continue
                yield fn_ret

    def cmd_iter_no_block(
            self,
            tgt,
            fun,
            arg=(),
            timeout=None,
            expr_form='glob',
            ret='',
            kwarg=None,
            **kwargs):
        '''
        Yields the individual minion returns as they come in, or None
            when no returns are available.

        The function signature is the same as :py:meth:`cmd` with the
        following exceptions.

        :returns: A generator yielding the individual minion returns, or None
            when no returns are available. This allows for actions to be
            injected in between minion returns.

        .. code-block:: python

            >>> ret = local.cmd_iter_no_block('*', 'test.ping')
            >>> for i in ret:
            ...     print(i)
            None
            {'jerry': {'ret': True}}
            {'dave': {'ret': True}}
            None
            {'stewart': {'ret': True}}
        '''
        arg = salt.utils.args.condition_input(arg, kwarg)
        pub_data = self.run_job(
            tgt,
            fun,
            arg,
            expr_form,
            ret,
            timeout,
            **kwargs)

        if not pub_data:
            yield pub_data
        else:
            for fn_ret in self.get_iter_returns(pub_data['jid'],
                                                pub_data['minions'],
                                                timeout=timeout,
                                                tgt=tgt,
                                                tgt_type=expr_form,
                                                block=False,
                                                **kwargs):
                yield fn_ret

    def cmd_full_return(
            self,
            tgt,
            fun,
            arg=(),
            timeout=None,
            expr_form='glob',
            ret='',
            verbose=False,
            kwarg=None,
            **kwargs):
        '''
        Execute a salt command and return
        '''
        arg = salt.utils.args.condition_input(arg, kwarg)
        pub_data = self.run_job(
            tgt,
            fun,
            arg,
            expr_form,
            ret,
            timeout,
            **kwargs)

        if not pub_data:
            return pub_data

        return (self.get_cli_static_event_returns(pub_data['jid'],
                                                  pub_data['minions'],
                                                  timeout,
                                                  tgt,
                                                  expr_form,
                                                  verbose))

    def get_cli_returns(
            self,
            jid,
            minions,
            timeout=None,
            tgt='*',
            tgt_type='glob',
            verbose=False,
            show_jid=False,
            **kwargs):
        '''
        Starts a watcher looking at the return data for a specified JID

        :returns: all of the information for the JID
        '''
        if verbose:
            msg = 'Executing job with jid {0}'.format(jid)
            print(msg)
            print('-' * len(msg) + '\n')
        elif show_jid:
            print('jid: {0}'.format(jid))
        if timeout is None:
            timeout = self.opts['timeout']
        fret = {}
        # make sure the minions is a set (since we do set operations on it)
        minions = set(minions)

        found = set()
        # start this before the cache lookup-- in case new stuff comes in
        event_iter = self.get_event_iter_returns(jid, minions, timeout=timeout)

        # get the info from the cache
        ret = self.get_cache_returns(jid)
        if ret != {}:
            found.update(set(ret))
            yield ret

        # if you have all the returns, stop
        if len(found.intersection(minions)) >= len(minions):
            raise StopIteration()

        # otherwise, get them from the event system
        for event in event_iter:
            if event != {}:
                found.update(set(event))
                yield event
            if len(found.intersection(minions)) >= len(minions):
                raise StopIteration()

    # TODO: tests!!
    def get_returns_no_block(
            self,
            jid,
            event=None,
            gather_errors=False,
            tags_regex=None
           ):
        '''
        Raw function to just return events of jid excluding timeout logic

        Yield either the raw event data or None

       Pass a list of additional regular expressions as `tags_regex` to search
       the event bus for non-return data, such as minion lists returned from
       syndics.
        '''
        if event is None:
            event = self.event

        jid_tag = 'salt/job/{0}'.format(jid)
        jid_tag_regex = '^salt/job/{0}'.format(jid)

        tag_search = []
        tag_search.append(re.compile(jid_tag_regex))
        if isinstance(tags_regex, str):
            tag_search.append(re.compile(tags_regex))
        elif isinstance(tags_regex, list):
            for tag in tags_regex:
                tag_search.append(re.compile(tag))
        while True:
            if self.opts.get('transport') == 'zeromq':
                try:
                    raw = event.get_event_noblock()
                    if gather_errors:
                        if (raw and
                                (raw.get('tag', '').startswith('_salt_error') or
                                any([tag.search(raw.get('tag', '')) for tag in tag_search]))):
                            yield raw
                    else:
                        if raw and raw.get('tag', '').startswith(jid_tag):
                            yield raw
                        else:
                            yield None
                except zmq.ZMQError as ex:
                    if ex.errno == errno.EAGAIN or ex.errno == errno.EINTR:
                        yield None
                    else:
                        raise
            else:
                raw = event.get_event_noblock()
                if raw and raw.get('tag', '').startswith(jid_tag):
                    yield raw
                else:
                    yield None

    def get_iter_returns(
            self,
            jid,
            minions,
            timeout=None,
            tgt='*',
            tgt_type='glob',
            expect_minions=False,
<<<<<<< HEAD
            gather_errors=True,
=======
            block=True,
>>>>>>> c0d32e0b
            **kwargs):
        '''
        Watch the event system and return job data as it comes in

        :returns: all of the information for the JID
        '''
        if not isinstance(minions, set):
            if isinstance(minions, string_types):
                minions = set([minions])
            elif isinstance(minions, (list, tuple)):
                minions = set(list(minions))

        if timeout is None:
            timeout = self.opts['timeout']
        start = int(time.time())

        # timeouts per minion, id_ -> timeout time
        minion_timeouts = {}

        found = set()
        # Check to see if the jid is real, if not return the empty dict
        try:
            if self.returners['{0}.get_load'.format(self.opts['master_job_cache'])](jid) == {}:
                log.warning('jid does not exist')
                yield {}
                # stop the iteration, since the jid is invalid
                raise StopIteration()
        except Exception as exc:
            log.warning('Returner unavailable: {exc}'.format(exc=exc))
        # Wait for the hosts to check in
        syndic_wait = 0
        last_time = False
        # iterator for this job's return
        if self.opts['order_masters']:
            # If we are a MoM, we need to gather expected minions from downstreams masters.
            ret_iter = self.get_returns_no_block(jid, gather_errors=gather_errors, tags_regex='^syndic/.*/{0}'.format(jid))
        else:
            ret_iter = self.get_returns_no_block(jid, gather_errors=gather_errors)
        # iterator for the info of this job
        jinfo_iter = []
        timeout_at = time.time() + timeout
        gather_syndic_wait = time.time() + self.opts['syndic_wait']
        # are there still minions running the job out there
        # start as True so that we ping at least once
        minions_running = True
        log.debug(
            'get_iter_returns for jid {0} sent to {1} will timeout at {2}'.format(
                jid, minions, datetime.fromtimestamp(timeout_at).time()
            )
        )
        while True:
            # Process events until timeout is reached or all minions have returned
            for raw in ret_iter:
                # if we got None, then there were no events
                if raw is None:
                    break
                if gather_errors:
                    if raw['tag'] == '_salt_error':
                        ret = {raw['data']['id']: raw['data']['data']}
                        yield ret
                if 'minions' in raw.get('data', {}):
                    minions.update(raw['data']['minions'])
                    continue
                if 'return' not in raw['data']:
                    continue
                if kwargs.get('raw', False):
                    found.add(raw['data']['id'])
                    yield raw
                else:
                    found.add(raw['data']['id'])
                    ret = {raw['data']['id']: {'ret': raw['data']['return']}}
                    if 'out' in raw['data']:
                        ret[raw['data']['id']]['out'] = raw['data']['out']
                    if 'retcode' in raw['data']:
                        ret[raw['data']['id']]['retcode'] = raw['data']['retcode']
                    if kwargs.get('_cmd_meta', False):
                        ret[raw['data']['id']].update(raw['data'])
                    log.debug('jid {0} return from {1}'.format(jid, raw['data']['id']))
                    yield ret

            # if we have all of the returns (and we aren't a syndic), no need for anything fancy
            if len(found.intersection(minions)) >= len(minions) and not self.opts['order_masters']:
                # All minions have returned, break out of the loop
                log.debug('jid {0} found all minions {1}'.format(jid, found))
                break
            elif len(found.intersection(minions)) >= len(minions) and self.opts['order_masters']:
                if len(found) >= len(minions) and len(minions) > 0 and time.time() > gather_syndic_wait:
                    # There were some minions to find and we found them
                    # However, this does not imply that *all* masters have yet responded with expected minion lists.
                    # Therefore, continue to wait up to the syndic_wait period (calculated in gather_syndic_wait) to see
                    # if additional lower-level masters deliver their lists of expected
                    # minions.
                    break
            # If we get here we may not have gathered the minion list yet. Keep waiting
            # for all lower-level masters to respond with their minion lists

            # let start the timeouts for all remaining minions

            for id_ in minions - found:
                # if we have a new minion in the list, make sure it has a timeout
                if id_ not in minion_timeouts:
                    minion_timeouts[id_] = time.time() + timeout

            # if the jinfo has timed out and some minions are still running the job
            # re-do the ping
            if time.time() > timeout_at and minions_running:
                # need our own event listener, so we don't clobber the class one
                event = salt.utils.event.get_event(
                        'master',
                        self.opts['sock_dir'],
                        self.opts['transport'],
                        opts=self.opts,
                        listen=not self.opts.get('__worker', False))
                # start listening for new events, before firing off the pings
                event.connect_pub()
                # since this is a new ping, no one has responded yet
                jinfo = self.gather_job_info(jid, tgt, tgt_type)
                minions_running = False
                # if we weren't assigned any jid that means the master thinks
                # we have nothing to send
                if 'jid' not in jinfo:
                    jinfo_iter = []
                else:
                    jinfo_iter = self.get_returns_no_block(jinfo['jid'], event=event)
                timeout_at = time.time() + self.opts['gather_job_timeout']
                # if you are a syndic, wait a little longer
                if self.opts['order_masters']:
                    timeout_at += self.opts.get('syndic_wait', 1)

            # check for minions that are running the job still
            for raw in jinfo_iter:
                # if there are no more events, lets stop waiting for the jinfo
                if raw is None:
                    break

                # TODO: move to a library??
                if 'minions' in raw.get('data', {}):
                    minions.update(raw['data']['minions'])
                    continue
                if 'syndic' in raw.get('data', {}):
                    minions.update(raw['syndic'])
                    continue
                if 'return' not in raw.get('data', {}):
                    continue

                # if the job isn't running there anymore... don't count
                if raw['data']['return'] == {}:
                    continue

                # if we didn't originally target the minion, lets add it to the list
                if raw['data']['id'] not in minions:
                    minions.add(raw['data']['id'])
                # update this minion's timeout, as long as the job is still running
                minion_timeouts[raw['data']['id']] = time.time() + timeout
                # a minion returned, so we know its running somewhere
                minions_running = True

            # if we have hit gather_job_timeout (after firing the job) AND
            # if we have hit all minion timeouts, lets call it
            now = time.time()
            # if we have finished waiting, and no minions are running the job
            # then we need to see if each minion has timedout
            done = (now > timeout_at) and not minions_running
            if done:
                # if all minions have timeod out
                for id_ in minions - found:
                    if now < minion_timeouts[id_]:
                        done = False
                        break
            if done:
                break

            # don't spin
            if block:
                time.sleep(0.01)
            else:
                yield
        if expect_minions:
            for minion in list((minions - found)):
                yield {minion: {'failed': True}}

    def get_returns(
            self,
            jid,
            minions,
            timeout=None,
            pending_tags=None):
        '''
        Get the returns for the command line interface via the event system
        '''
        minions = set(minions)
        if timeout is None:
            timeout = self.opts['timeout']
        start = int(time.time())
        timeout_at = start + timeout
        log.debug(
            'get_returns for jid {0} sent to {1} will timeout at {2}'.format(
                jid, minions, datetime.fromtimestamp(timeout_at).time()
            )
        )

        found = set()
        ret = {}
        # Check to see if the jid is real, if not return the empty dict
        try:
            if self.returners['{0}.get_load'.format(self.opts['master_job_cache'])](jid) == {}:
                log.warning('jid does not exist')
                return ret
        except Exception as exc:
            raise SaltClientError('Master job cache returner [{0}] failed to verify jid. '
                                  'Exception details: {1}'.format(self.opts['master_job_cache'], exc))

        # Wait for the hosts to check in
        while True:
            time_left = timeout_at - int(time.time())
            wait = max(1, time_left)
            raw = self.event.get_event(wait, jid)
            if raw is not None and 'return' in raw:
                found.add(raw['id'])
                ret[raw['id']] = raw['return']
                if len(found.intersection(minions)) >= len(minions):
                    # All minions have returned, break out of the loop
                    log.debug('jid {0} found all minions'.format(jid))
                    break
                continue
            # Then event system timeout was reached and nothing was returned
            if len(found.intersection(minions)) >= len(minions):
                # All minions have returned, break out of the loop
                log.debug('jid {0} found all minions'.format(jid))
                break
            if int(time.time()) > timeout_at:
                log.info(
                    'jid {0} minions {1} did not return in time'.format(
                        jid, (minions - found)
                    )
                )
                break
            time.sleep(0.01)
        return ret

    def get_full_returns(self, jid, minions, timeout=None):
        '''
        This method starts off a watcher looking at the return data for
        a specified jid, it returns all of the information for the jid
        '''
        # TODO: change this from ret to return... or the other way.
        #       Its inconsistent, we should pick one

        ret = {}
        # create the iterator-- since we want to get anyone in the middle
        event_iter = self.get_event_iter_returns(jid, minions, timeout=timeout)

        try:
            data = self.returners['{0}.get_jid'.format(self.opts['master_job_cache'])](jid)
        except Exception as exc:
            raise SaltClientError('Returner {0} could not fetch jid data. '
                                  'Exception details: {1}'.format(
                                      self.opts['master_job_cache'],
                                      exc))
        for minion in data:
            m_data = {}
            if u'return' in data[minion]:
                m_data['ret'] = data[minion].get(u'return')
            else:
                m_data['ret'] = data[minion].get('return')
            if 'out' in data[minion]:
                m_data['out'] = data[minion]['out']
            if minion in ret:
                ret[minion].update(m_data)
            else:
                ret[minion] = m_data

        # if we have all the minion returns, lets just return
        if len(set(ret).intersection(minions)) >= len(minions):
            return ret

        # otherwise lets use the listener we created above to get the rest
        for event_ret in event_iter:
            # if nothing in the event_ret, skip
            if event_ret == {}:
                time.sleep(0.02)
                continue
            for minion, m_data in six.iteritems(event_ret):
                if minion in ret:
                    ret[minion].update(m_data)
                else:
                    ret[minion] = m_data

            # are we done yet?
            if len(set(ret).intersection(minions)) >= len(minions):
                return ret

        # otherwise we hit the timeout, return what we have
        return ret

    def get_cache_returns(self, jid):
        '''
        Execute a single pass to gather the contents of the job cache
        '''
        ret = {}

        try:
            data = self.returners['{0}.get_jid'.format(self.opts['master_job_cache'])](jid)
        except Exception as exc:
            raise SaltClientError('Could not examine master job cache. '
                                  'Error occured in {0} returner. '
                                  'Exception details: {1}'.format(self.opts['master_job_cache'],
                                                                  exc))
        for minion in data:
            m_data = {}
            if u'return' in data[minion]:
                m_data['ret'] = data[minion].get(u'return')
            else:
                m_data['ret'] = data[minion].get('return')
            if 'out' in data[minion]:
                m_data['out'] = data[minion]['out']
            if minion in ret:
                ret[minion].update(m_data)
            else:
                ret[minion] = m_data

        return ret

    def get_cli_static_event_returns(
            self,
            jid,
            minions,
            timeout=None,
            tgt='*',
            tgt_type='glob',
            verbose=False,
            show_timeout=False,
            show_jid=False):
        '''
        Get the returns for the command line interface via the event system
        '''
        log.trace('entered - function get_cli_static_event_returns()')
        minions = set(minions)
        if verbose:
            msg = 'Executing job with jid {0}'.format(jid)
            print(msg)
            print('-' * len(msg) + '\n')
        elif show_jid:
            print('jid: {0}'.format(jid))

        if timeout is None:
            timeout = self.opts['timeout']

        start = int(time.time())
        timeout_at = start + timeout
        found = set()
        ret = {}
        # Check to see if the jid is real, if not return the empty dict
        try:
            if self.returners['{0}.get_load'.format(self.opts['master_job_cache'])](jid) == {}:
                log.warning('jid does not exist')
                return ret
        except Exception as exc:
            raise SaltClientError('Load could not be retreived from '
                                  'returner {0}. Exception details: {1}'.format(
                                      self.opts['master_job_cache'],
                                      exc))
        # Wait for the hosts to check in
        while True:
            # Process events until timeout is reached or all minions have returned
            time_left = timeout_at - int(time.time())
            # Wait 0 == forever, use a minimum of 1s
            wait = max(1, time_left)
            jid_tag = 'salt/job/{0}'.format(jid)
            raw = self.event.get_event(wait, jid_tag)
            if raw is not None and 'return' in raw:
                if 'minions' in raw.get('data', {}):
                    minions.update(raw['data']['minions'])
                    continue
                found.add(raw['id'])
                ret[raw['id']] = {'ret': raw['return']}
                ret[raw['id']]['success'] = raw.get('success', False)
                if 'out' in raw:
                    ret[raw['id']]['out'] = raw['out']
                if len(found.intersection(minions)) >= len(minions):
                    # All minions have returned, break out of the loop
                    break
                continue
            # Then event system timeout was reached and nothing was returned
            if len(found.intersection(minions)) >= len(minions):
                # All minions have returned, break out of the loop
                break
            if int(time.time()) > timeout_at:
                if verbose or show_timeout:
                    if self.opts.get('minion_data_cache', False) \
                            or tgt_type in ('glob', 'pcre', 'list'):
                        if len(found) < len(minions):
                            fail = sorted(list(minions.difference(found)))
                            for minion in fail:
                                ret[minion] = {
                                    'out': 'no_return',
                                    'ret': 'Minion did not return'
                                }
                break
            time.sleep(0.01)
        return ret

    def get_cli_event_returns(
            self,
            jid,
            minions,
            timeout=None,
            tgt='*',
            tgt_type='glob',
            verbose=False,
            progress=False,
            show_timeout=False,
            show_jid=False,
            **kwargs):
        '''
        Get the returns for the command line interface via the event system
        '''
        log.trace('func get_cli_event_returns()')

        if verbose:
            msg = 'Executing job with jid {0}'.format(jid)
            print(msg)
            print('-' * len(msg) + '\n')
        elif show_jid:
            print('jid: {0}'.format(jid))

        # lazy load the connected minions
        connected_minions = None
        return_count = 0

        for ret in self.get_iter_returns(jid,
                                         minions,
                                         timeout=timeout,
                                         tgt=tgt,
                                         tgt_type=tgt_type,
                                         expect_minions=(verbose or show_timeout)
                                         ):
            return_count = return_count + 1
            if progress:
                for id_, min_ret in six.iteritems(ret):
                    if not min_ret.get('failed') is True:
                        yield {'minion_count': len(minions), 'return_count': return_count}
            # replace the return structure for missing minions
            for id_, min_ret in six.iteritems(ret):
                if min_ret.get('failed') is True:
                    if connected_minions is None:
                        connected_minions = salt.utils.minions.CkMinions(self.opts).connected_ids()
                    if connected_minions and id_ not in connected_minions:
                        yield {id_: {'out': 'no_return',
                                     'ret': 'Minion did not return. [Not connected]'}}
                    else:
                        # don't report syndics as unresponsive minions
                        if not os.path.exists(os.path.join(self.opts['syndic_dir'], id_)):
                            yield {id_: {'out': 'no_return',
                                         'ret': 'Minion did not return. [No response]'}}
                else:
                    yield {id_: min_ret}

    def get_event_iter_returns(self, jid, minions, timeout=None):
        '''
        Gather the return data from the event system, break hard when timeout
        is reached.
        '''
        log.trace('entered - function get_event_iter_returns()')
        if timeout is None:
            timeout = self.opts['timeout']

        timeout_at = time.time() + timeout

        found = set()
        # Check to see if the jid is real, if not return the empty dict
        if self.returners['{0}.get_load'.format(self.opts['master_job_cache'])](jid) == {}:
            log.warning('jid does not exist')
            yield {}
            # stop the iteration, since the jid is invalid
            raise StopIteration()
        # Wait for the hosts to check in
        while True:
            raw = self.event.get_event(timeout)
            if raw is None or time.time() > timeout_at:
                # Timeout reached
                break
            if 'minions' in raw.get('data', {}):
                continue
            try:
                found.add(raw['id'])
                ret = {raw['id']: {'ret': raw['return']}}
            except KeyError:
                # Ignore other erroneous messages
                continue
            if 'out' in raw:
                ret[raw['id']]['out'] = raw['out']
            yield ret
            time.sleep(0.02)

    def _prep_pub(self,
                  tgt,
                  fun,
                  arg,
                  expr_form,
                  ret,
                  jid,
                  timeout,
                  **kwargs):
        '''
        Set up the payload_kwargs to be sent down to the master
        '''
        if expr_form == 'nodegroup':
            if tgt not in self.opts['nodegroups']:
                conf_file = self.opts.get(
                    'conf_file', 'the master config file'
                )
                raise SaltInvocationError(
                    'Node group {0} unavailable in {1}'.format(
                        tgt, conf_file
                    )
                )
            tgt = salt.utils.minions.nodegroup_comp(tgt,
                                                    self.opts['nodegroups'])
            expr_form = 'compound'

        # Convert a range expression to a list of nodes and change expression
        # form to list
        if expr_form == 'range' and HAS_RANGE:
            tgt = self._convert_range_to_list(tgt)
            expr_form = 'list'

        # If an external job cache is specified add it to the ret list
        if self.opts.get('ext_job_cache'):
            if ret:
                ret += ',{0}'.format(self.opts['ext_job_cache'])
            else:
                ret = self.opts['ext_job_cache']

        # format the payload - make a function that does this in the payload
        #   module

        # Generate the standard keyword args to feed to format_payload
        payload_kwargs = {'cmd': 'publish',
                          'tgt': tgt,
                          'fun': fun,
                          'arg': arg,
                          'key': self.key,
                          'tgt_type': expr_form,
                          'ret': ret,
                          'jid': jid}

        # if kwargs are passed, pack them.
        if kwargs:
            payload_kwargs['kwargs'] = kwargs

        # If we have a salt user, add it to the payload
        if self.opts['syndic_master'] and 'user' in kwargs:
            payload_kwargs['user'] = kwargs['user']
        elif self.salt_user:
            payload_kwargs['user'] = self.salt_user

        # If we're a syndication master, pass the timeout
        if self.opts['order_masters']:
            payload_kwargs['to'] = timeout

        return payload_kwargs

    def pub(self,
            tgt,
            fun,
            arg=(),
            expr_form='glob',
            ret='',
            jid='',
            timeout=5,
            **kwargs):
        '''
        Take the required arguments and publish the given command.
        Arguments:
            tgt:
                The tgt is a regex or a glob used to match up the ids on
                the minions. Salt works by always publishing every command
                to all of the minions and then the minions determine if
                the command is for them based on the tgt value.
            fun:
                The function name to be called on the remote host(s), this
                must be a string in the format "<modulename>.<function name>"
            arg:
                The arg option needs to be a tuple of arguments to pass
                to the calling function, if left blank
        Returns:
            jid:
                A string, as returned by the publisher, which is the job
                id, this will inform the client where to get the job results
            minions:
                A set, the targets that the tgt passed should match.
        '''
        # Make sure the publisher is running by checking the unix socket
        if not os.path.exists(os.path.join(self.opts['sock_dir'],
                                           'publish_pull.ipc')):
            log.error(
                'Unable to connect to the salt master publisher at '
                '{0}'.format(self.opts['sock_dir'])
            )
            raise SaltClientError

        payload_kwargs = self._prep_pub(
                tgt,
                fun,
                arg,
                expr_form,
                ret,
                jid,
                timeout,
                **kwargs)

        master_uri = 'tcp://' + salt.utils.ip_bracket(self.opts['interface']) + \
                     ':' + str(self.opts['ret_port'])
        channel = salt.transport.Channel.factory(self.opts,
                                                 crypt='clear',
                                                 master_uri=master_uri)

        try:
            payload = channel.send(payload_kwargs, timeout=timeout)
        except SaltReqTimeoutError:
            raise SaltReqTimeoutError(
                'Salt request timed out. The master is not responding. '
                'If this error persists after verifying the master is up, '
                'worker_threads may need to be increased.'
            )

        if not payload:
            # The master key could have changed out from under us! Regen
            # and try again if the key has changed
            key = self.__read_master_key()
            if key == self.key:
                return payload
            self.key = key
            payload_kwargs['key'] = self.key
            payload = channel.send(payload_kwargs)

        error = payload.pop('error', None)
        if error is not None:
            raise PublishError(error)

        if not payload:
            return payload

        # We have the payload, let's get rid of the channel fast(GC'ed faster)
        del channel

        return {'jid': payload['load']['jid'],
                'minions': payload['load']['minions']}

    def __del__(self):
        # This IS really necessary!
        # When running tests, if self.events is not destroyed, we leak 2
        # threads per test case which uses self.client
        if hasattr(self, 'event'):
            # The call bellow will take care of calling 'self.event.destroy()'
            del self.event


class FunctionWrapper(dict):
    '''
    Create a function wrapper that looks like the functions dict on the minion
    but invoked commands on the minion via a LocalClient.

    This allows SLS files to be loaded with an object that calls down to the
    minion when the salt functions dict is referenced.
    '''
    def __init__(self, opts, minion):
        super(FunctionWrapper, self).__init__()
        self.opts = opts
        self.minion = minion
        self.local = LocalClient(self.opts['conf_file'])
        self.functions = self.__load_functions()

    def __missing__(self, key):
        '''
        Since the function key is missing, wrap this call to a command to the
        minion of said key if it is available in the self.functions set
        '''
        if key not in self.functions:
            raise KeyError
        return self.run_key(key)

    def __load_functions(self):
        '''
        Find out what functions are available on the minion
        '''
        return set(self.local.cmd(self.minion,
                                  'sys.list_functions').get(self.minion, []))

    def run_key(self, key):
        '''
        Return a function that executes the arguments passed via the local
        client
        '''
        def func(*args, **kwargs):
            '''
            Run a remote call
            '''
            args = list(args)
            for _key, _val in kwargs:
                args.append('{0}={1}'.format(_key, _val))
            return self.local.cmd(self.minion, key, args)
        return func


class Caller(object):
    '''
    ``Caller`` is the same interface used by the :command:`salt-call`
    command-line tool on the Salt Minion.

    Importing and using ``Caller`` must be done on the same machine as a
    Salt Minion and it must be done using the same user that the Salt Minion is
    running as.

    Usage:

    .. code-block:: python

        import salt.client
        caller = salt.client.Caller()
        caller.function('test.ping')

        # Or call objects directly
        caller.sminion.functions['cmd.run']('ls -l')

    Note, a running master or minion daemon is not required to use this class.
    Running ``salt-call --local`` simply sets :conf_minion:`file_client` to
    ``'local'``. The same can be achieved at the Python level by including that
    setting in a minion config file.

    Instantiate a new Caller() instance using a file system path to the minion
    config file:

    .. code-block:: python

        caller = salt.client.Caller('/path/to/custom/minion_config')
        caller.sminion.functions['grains.items']()

    Instantiate a new Caller() instance using a dictionary of the minion
    config:

    .. versionadded:: 2014.7.0
        Pass the minion config as a dictionary.

    .. code-block:: python

        import salt.client
        import salt.config

        opts = salt.config.minion_config('/etc/salt/minion')
        opts['file_client'] = 'local'
        caller = salt.client.Caller(mopts=opts)
        caller.sminion.functions['grains.items']()

    '''
    def __init__(self, c_path=os.path.join(syspaths.CONFIG_DIR, 'minion'),
            mopts=None):
        if mopts:
            self.opts = mopts
        else:
            self.opts = salt.config.minion_config(c_path)
        self.sminion = salt.minion.SMinion(self.opts)

    def function(self, fun, *args, **kwargs):
        '''
        Call a single salt function
        '''
        func = self.sminion.functions[fun]
        args, kwargs = salt.minion.load_args_and_kwargs(
            func,
            salt.utils.args.parse_input(args),
            kwargs)
        return func(*args, **kwargs)<|MERGE_RESOLUTION|>--- conflicted
+++ resolved
@@ -857,11 +857,8 @@
             tgt='*',
             tgt_type='glob',
             expect_minions=False,
-<<<<<<< HEAD
             gather_errors=True,
-=======
             block=True,
->>>>>>> c0d32e0b
             **kwargs):
         '''
         Watch the event system and return job data as it comes in
