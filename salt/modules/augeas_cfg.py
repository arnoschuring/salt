# -*- coding: utf-8 -*-
'''
Manages configuration files via augeas

This module requires the ``augeas`` Python module.

.. _Augeas: http://augeas.net/

.. warning::

    Minimal installations of Debian and Ubuntu have been seen to have packaging
    bugs with python-augeas, causing the augeas module to fail to import. If
    the minion has the augeas module installed, but the functions in this
    execution module fail to run due to being unavailable, first restart the
    salt-minion service. If the problem persists past that, the following
    command can be run from the master to determine what is causing the import
    to fail:

    .. code-block:: bash

        salt minion-id cmd.run 'python -c "from augeas import Augeas"'

    For affected Debian/Ubuntu hosts, installing ``libpython2.7`` has been
    known to resolve the issue.
'''
from __future__ import absolute_import

# Import python libs
import os
import re
import logging
from salt.ext.six.moves import zip
from salt.ext import six

# Make sure augeas python interface is installed
HAS_AUGEAS = False
try:
    from augeas import Augeas as _Augeas
    HAS_AUGEAS = True
except ImportError:
    pass

# Import salt libs
import salt.utils
import salt.utils.args
from salt.exceptions import SaltInvocationError

log = logging.getLogger(__name__)

# Define the module's virtual name
__virtualname__ = 'augeas'

METHOD_MAP = {
    'set':    'set',
    'setm':    'setm',
    'mv':     'move',
    'move':   'move',
    'ins':    'insert',
    'insert': 'insert',
    'rm':     'remove',
    'remove': 'remove',
}


def __virtual__():
    '''
    Only run this module if the augeas python module is installed
    '''
    if HAS_AUGEAS:
        return __virtualname__
    return (False, 'Cannot load augeas_cfg module: augeas python module not installed')


def _recurmatch(path, aug):
    '''
    Recursive generator providing the infrastructure for
    augtools print behavior.

    This function is based on test_augeas.py from
    Harald Hoyer <harald@redhat.com>  in the python-augeas
    repository
    '''
    if path:
        clean_path = path.rstrip('/*')
        yield (clean_path, aug.get(path))

        for i in aug.match(clean_path + '/*'):
            i = i.replace('!', '\\!')  # escape some dirs
            for _match in _recurmatch(i, aug):
                yield _match


def _lstrip_word(word, prefix):
    '''
    Return a copy of the string after the specified prefix was removed
    from the beginning of the string
    '''

    if str(word).startswith(prefix):
        return str(word)[len(prefix):]
    return word


def _check_load_paths(load_path):
    '''
    Checks the validity of the load_path, returns a sanitized version
    with invalid paths removed.
    '''
    if load_path is None or not isinstance(load_path, six.string_types):
        return None

    _paths = []

    for _path in load_path.split(':'):
        if os.path.isabs(_path) and os.path.isdir(_path):
            _paths.append(_path)
        else:
            log.info('Invalid augeas_cfg load_path entry: %s removed', _path)

    if len(_paths) == 0:
        return None

    return ':'.join(_paths)


def execute(context=None, lens=None, commands=(), load_path=None):
    '''
    Execute Augeas commands

    .. versionadded:: 2014.7.0

    CLI Example:

    .. code-block:: bash

        salt '*' augeas.execute /files/etc/redis/redis.conf \\
        commands='["set bind 0.0.0.0", "set maxmemory 1G"]'

    context
        The Augeas context

    lens
        The Augeas lens to use

    commands
        The Augeas commands to execute

    .. versionadded:: 2016.3.0

    load_path
        A colon-spearated list of directories that modules should be searched
        in. This is in addition to the standard load path and the directories
        in AUGEAS_LENS_LIB.
    '''
    ret = {'retval': False}

    arg_map = {
        'set':    (1, 2),
        'setm':   (2, 3),
        'move':   (2,),
        'insert': (3,),
        'remove': (1,),
    }

    def make_path(path):
        '''
        Return correct path
        '''
        if not context:
            return path

        if path.lstrip('/'):
            if path.startswith(context):
                return path

            path = path.lstrip('/')
            return os.path.join(context, path)
        else:
            return context

    load_path = _check_load_paths(load_path)

    flags = _Augeas.NO_MODL_AUTOLOAD if lens and context else _Augeas.NONE
    aug = _Augeas(flags=flags, loadpath=load_path)

    if lens and context:
        aug.add_transform(lens, re.sub('^/files', '', context))
        aug.load()

    for command in commands:
        try:
            # first part up to space is always the
            # command name (i.e.: set, move)
            cmd, arg = command.split(' ', 1)

            if cmd not in METHOD_MAP:
                ret['error'] = 'Command {0} is not supported (yet)'.format(cmd)
                return ret

            method = METHOD_MAP[cmd]
            nargs = arg_map[method]

<<<<<<< HEAD
            parts = salt.utils.args.shlex_split(arg)
=======
            parts = salt.utils.shlex_split(arg, posix=False)
>>>>>>> f954f4f3

            if len(parts) not in nargs:
                err = '{0} takes {1} args: {2}'.format(method, nargs, parts)
                raise ValueError(err)
            if method == 'set':
                path = make_path(parts[0])
                value = parts[1] if len(parts) == 2 else None
                args = {'path': path, 'value': value}
            elif method == 'setm':
                base = make_path(parts[0])
                sub = parts[1]
                value = parts[2] if len(parts) == 3 else None
                args = {'base': base, 'sub': sub, 'value': value}
            elif method == 'move':
                path = make_path(parts[0])
                dst = parts[1]
                args = {'src': path, 'dst': dst}
            elif method == 'insert':
                label, where, path = parts
                if where not in ('before', 'after'):
                    raise ValueError(
                        'Expected "before" or "after", not {0}'.format(where))
                path = make_path(path)
                args = {
                    'path': path,
                    'label': label,
                    'before': where == 'before'}
            elif method == 'remove':
                path = make_path(parts[0])
                args = {'path': path}
        except ValueError as err:
            log.error(str(err))
            # if command.split fails arg will not be set
            if 'arg' not in locals():
                arg = command
            ret['error'] = 'Invalid formatted command, ' \
                           'see debug log for details: {0}'.format(arg)
            return ret

        log.debug('{0}: {1}'.format(method, args))

        func = getattr(aug, method)
        func(**args)

    try:
        aug.save()
        ret['retval'] = True
    except IOError as err:
        ret['error'] = str(err)

        if lens and not lens.endswith('.lns'):
            ret['error'] += '\nLenses are normally configured as "name.lns". ' \
                            'Did you mean "{0}.lns"?'.format(lens)

    aug.close()
    return ret


def get(path, value='', load_path=None):
    '''
    Get a value for a specific augeas path

    CLI Example:

    .. code-block:: bash

        salt '*' augeas.get /files/etc/hosts/1/ ipaddr

    path
        The path to get the value of

    value
        The optional value to get

    .. versionadded:: 2016.3.0

    load_path
        A colon-spearated list of directories that modules should be searched
        in. This is in addition to the standard load path and the directories
        in AUGEAS_LENS_LIB.
    '''
    load_path = _check_load_paths(load_path)

    aug = _Augeas(loadpath=load_path)
    ret = {}

    path = path.rstrip('/')
    if value:
        path += '/{0}'.format(value.strip('/'))

    try:
        _match = aug.match(path)
    except RuntimeError as err:
        return {'error': str(err)}

    if _match:
        ret[path] = aug.get(path)
    else:
        ret[path] = ''  # node does not exist

    return ret


def setvalue(*args):
    '''
    Set a value for a specific augeas path

    CLI Example:

    .. code-block:: bash

        salt '*' augeas.setvalue /files/etc/hosts/1/canonical localhost

    This will set the first entry in /etc/hosts to localhost

    CLI Example:

    .. code-block:: bash

        salt '*' augeas.setvalue /files/etc/hosts/01/ipaddr 192.168.1.1 \\
                                 /files/etc/hosts/01/canonical test

    Adds a new host to /etc/hosts the ip address 192.168.1.1 and hostname test

    CLI Example:

    .. code-block:: bash

        salt '*' augeas.setvalue prefix=/files/etc/sudoers/ \\
                 "spec[user = '%wheel']/user" "%wheel" \\
                 "spec[user = '%wheel']/host_group/host" 'ALL' \\
                 "spec[user = '%wheel']/host_group/command[1]" 'ALL' \\
                 "spec[user = '%wheel']/host_group/command[1]/tag" 'PASSWD' \\
                 "spec[user = '%wheel']/host_group/command[2]" '/usr/bin/apt-get' \\
                 "spec[user = '%wheel']/host_group/command[2]/tag" NOPASSWD

    Ensures that the following line is present in /etc/sudoers::

        %wheel ALL = PASSWD : ALL , NOPASSWD : /usr/bin/apt-get , /usr/bin/aptitude
    '''
    load_path = None
    load_paths = [x for x in args if str(x).startswith('load_path=')]
    if load_paths:
        if len(load_paths) > 1:
            raise SaltInvocationError(
                'Only one \'load_path=\' value is permitted'
            )
        else:
            load_path = load_paths[0].split('=', 1)[1]
    load_path = _check_load_paths(load_path)

    aug = _Augeas(loadpath=load_path)
    ret = {'retval': False}

    tuples = [
        x for x in args
        if not str(x).startswith('prefix=') and
        not str(x).startswith('load_path=')]
    prefix = [x for x in args if str(x).startswith('prefix=')]
    if prefix:
        if len(prefix) > 1:
            raise SaltInvocationError(
                'Only one \'prefix=\' value is permitted'
            )
        else:
            prefix = prefix[0].split('=', 1)[1]

    if len(tuples) % 2 != 0:
        raise SaltInvocationError('Uneven number of path/value arguments')

    tuple_iter = iter(tuples)
    for path, value in zip(tuple_iter, tuple_iter):
        target_path = path
        if prefix:
            target_path = os.path.join(prefix.rstrip('/'), path.lstrip('/'))
        try:
            aug.set(target_path, str(value))
        except ValueError as err:
            ret['error'] = 'Multiple values: {0}'.format(err)

    try:
        aug.save()
        ret['retval'] = True
    except IOError as err:
        ret['error'] = str(err)
    return ret


def match(path, value='', load_path=None):
    '''
    Get matches for path expression

    CLI Example:

    .. code-block:: bash

        salt '*' augeas.match /files/etc/services/service-name ssh

    path
        The path to match

    value
        The value to match on

    .. versionadded:: 2016.3.0

    load_path
        A colon-spearated list of directories that modules should be searched
        in. This is in addition to the standard load path and the directories
        in AUGEAS_LENS_LIB.
    '''
    load_path = _check_load_paths(load_path)

    aug = _Augeas(loadpath=load_path)
    ret = {}

    try:
        matches = aug.match(path)
    except RuntimeError:
        return ret

    for _match in matches:
        if value and aug.get(_match) == value:
            ret[_match] = value
        elif not value:
            ret[_match] = aug.get(_match)
    return ret


def remove(path, load_path=None):
    '''
    Get matches for path expression

    CLI Example:

    .. code-block:: bash

        salt '*' augeas.remove \\
        /files/etc/sysctl.conf/net.ipv4.conf.all.log_martians

    path
        The path to remove

    .. versionadded:: 2016.3.0

    load_path
        A colon-spearated list of directories that modules should be searched
        in. This is in addition to the standard load path and the directories
        in AUGEAS_LENS_LIB.
    '''
    load_path = _check_load_paths(load_path)

    aug = _Augeas(loadpath=load_path)
    ret = {'retval': False}
    try:
        count = aug.remove(path)
        aug.save()
        if count == -1:
            ret['error'] = 'Invalid node'
        else:
            ret['retval'] = True
    except (RuntimeError, IOError) as err:
        ret['error'] = str(err)

    ret['count'] = count

    return ret


def ls(path, load_path=None):  # pylint: disable=C0103
    '''
    List the direct children of a node

    CLI Example:

    .. code-block:: bash

        salt '*' augeas.ls /files/etc/passwd

    path
        The path to list

    .. versionadded:: 2016.3.0

    load_path
        A colon-spearated list of directories that modules should be searched
        in. This is in addition to the standard load path and the directories
        in AUGEAS_LENS_LIB.
    '''
    def _match(path):
        ''' Internal match function '''
        try:
            matches = aug.match(path)
        except RuntimeError:
            return {}

        ret = {}
        for _ma in matches:
            ret[_ma] = aug.get(_ma)
        return ret

    load_path = _check_load_paths(load_path)

    aug = _Augeas(loadpath=load_path)

    path = path.rstrip('/') + '/'
    match_path = path + '*'

    matches = _match(match_path)
    ret = {}

    for key, value in six.iteritems(matches):
        name = _lstrip_word(key, path)
        if _match(key + '/*'):
            ret[name + '/'] = value  # has sub nodes, e.g. directory
        else:
            ret[name] = value
    return ret


def tree(path, load_path=None):
    '''
    Returns recursively the complete tree of a node

    CLI Example:

    .. code-block:: bash

        salt '*' augeas.tree /files/etc/

    path
        The base of the recursive listing

    .. versionadded:: 2016.3.0

    load_path
        A colon-spearated list of directories that modules should be searched
        in. This is in addition to the standard load path and the directories
        in AUGEAS_LENS_LIB.
    '''
    load_path = _check_load_paths(load_path)

    aug = _Augeas(loadpath=load_path)

    path = path.rstrip('/') + '/'
    match_path = path
    return dict([i for i in _recurmatch(match_path, aug)])<|MERGE_RESOLUTION|>--- conflicted
+++ resolved
@@ -200,11 +200,7 @@
             method = METHOD_MAP[cmd]
             nargs = arg_map[method]
 
-<<<<<<< HEAD
-            parts = salt.utils.args.shlex_split(arg)
-=======
-            parts = salt.utils.shlex_split(arg, posix=False)
->>>>>>> f954f4f3
+            parts = salt.utils.args.shlex_split(arg, posix=False)
 
             if len(parts) not in nargs:
                 err = '{0} takes {1} args: {2}'.format(method, nargs, parts)
