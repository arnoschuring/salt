--- conflicted
+++ resolved
@@ -4,14 +4,11 @@
 '''
 from __future__ import absolute_import
 
-<<<<<<< HEAD
 # Import python libs
-=======
 import re
 
 # Import salt libs
 import salt.utils
->>>>>>> d2ae7def
 import hashlib
 import datetime
 import socket
