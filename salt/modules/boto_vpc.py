# -*- coding: utf-8 -*-
'''
Connection module for Amazon VPC

.. versionadded:: 2014.7.0

:configuration: This module accepts explicit VPC credentials but can also
    utilize IAM roles assigned to the instance trough Instance Profiles.
    Dynamic credentials are then automatically obtained from AWS API and no
    further configuration is necessary. More Information available at::

       http://docs.aws.amazon.com/AWSEC2/latest/UserGuide/iam-roles-for-amazon-ec2.html

    If IAM roles are not used you need to specify them either in a pillar or
    in the minion's config file::

        vpc.keyid: GKTADJGHEIQSXMKKRBJ08H
        vpc.key: askdjghsdfjkghWupUjasdflkdfklgjsdfjajkghs

    A region may also be specified in the configuration::

        vpc.region: us-east-1

    If a region is not specified, the default is us-east-1.

    It's also possible to specify key, keyid and region via a profile, either
    as a passed in dict, or as a string to pull from pillars or minion config:

        myprofile:
            keyid: GKTADJGHEIQSXMKKRBJ08H
            key: askdjghsdfjkghWupUjasdflkdfklgjsdfjajkghs
            region: us-east-1

:depends: boto

'''
from __future__ import absolute_import

# Import Python libs
import logging
<<<<<<< HEAD
from distutils.version import LooseVersion as _LooseVersion
from salt.exceptions import SaltInvocationError, CommandExecutionError
=======
from distutils.version import LooseVersion as _LooseVersion  # pylint: disable=import-error,no-name-in-module
>>>>>>> 3ea390f4

log = logging.getLogger(__name__)

# Import third party libs
try:
    # pylint: disable=import-error
    import boto
    import boto.vpc
<<<<<<< HEAD

=======
    # pylint: enable=import-error
>>>>>>> 3ea390f4
    logging.getLogger('boto').setLevel(logging.CRITICAL)
    HAS_BOTO = True
except ImportError:
    HAS_BOTO = False

from salt.ext.six import string_types


def __virtual__():
    '''
    Only load if boto libraries exist and if boto libraries are greater than
    a given version.
    '''
    required_boto_version = '2.8.0'
    # the boto_vpc execution module relies on the connect_to_region() method
    # which was added in boto 2.8.0
    # https://github.com/boto/boto/commit/33ac26b416fbb48a60602542b4ce15dcc7029f12
    if not HAS_BOTO:
        log.debug('The boto_vpc module requires boto {0} to be installed.'.format(required_boto_version))
        return False
    elif _LooseVersion(boto.__version__) < _LooseVersion(required_boto_version):
        log.debug('The boto_vpc module requires boto {0} to be installed. Current boto version: {1}'.format(
            required_boto_version, boto.__version__))
        return False
    else:
        log.debug('Installed boto version: {0}'.format(boto.__version__))
        return True


def get_subnet_association(subnets, region=None, key=None, keyid=None,
                           profile=None):
    '''
    Given a subnet (aka: a vpc zone identifier) or list of subnets, returns
    vpc association.

    Returns a VPC ID if the given subnets are associated with the same VPC ID.
    Returns False on an error or if the given subnets are associated with
    different VPC IDs.

    CLI Examples::

    .. code-block:: bash

        salt myminion boto_vpc.get_subnet_association subnet-61b47516

    .. code-block:: bash

        salt myminion boto_vpc.get_subnet_association ['subnet-61b47516','subnet-2cb9785b']

    '''
    conn = _get_conn(region, key, keyid, profile)
    if not conn:
        return False
    try:
        # subnet_ids=subnets can accept either a string or a list
        subnets = conn.get_all_subnets(subnet_ids=subnets)
    except boto.exception.BotoServerError as e:
        log.debug(e)
        return False
    # using a set to store vpc_ids - the use of set prevents duplicate
    # vpc_id values
    vpc_ids = set()
    for subnet in subnets:
        log.debug('examining subnet id: {0} for vpc_id'.format(subnet.id))
        if subnet in subnets:
            log.debug('subnet id: {0} is associated with vpc id: {1}'
                      .format(subnet.id, subnet.vpc_id))
            vpc_ids.add(subnet.vpc_id)
    if len(vpc_ids) == 1:
        vpc_id = vpc_ids.pop()
        log.info('all subnets are associated with vpc id: {0}'.format(vpc_id))
        return vpc_id
    else:
        log.info('given subnets are associated with fewer than 1 or greater'
                 ' than 1 subnets')
        return False


def _find_vpc(vpc_id=None, name=None, cidr=None, tags=None, conn=None):
    '''
    Given VPC properties, find and return matching VPC_IDs

    '''
    if not conn:
        return False

    if not vpc_id and not name and not tags and not cidr:
        raise SaltInvocationError('At least on of the following must be specified: vpc id, name, cidr or tags.')

    try:
        filter_parameters = {'filters': {}}

        if vpc_id:
            filter_parameters['vpc_ids'] = [vpc_id]

        if cidr:
            filter_parameters['filters']['cidr'] = cidr

        if name:
            filter_parameters['filters']['tag:Name'] = name

        if tags:
            for tag_name, tag_value in tags.items():
                filter_parameters['filters']['tag:{0}'.format(tag_name)] = tag_value

        vpcs = conn.get_all_vpcs(**filter_parameters)
        log.debug('The filters criteria {0} matched the following VPCs:{1}'.format(filter_parameters, vpcs))

        if vpcs:
            return [vpc.id for vpc in vpcs]
        else:
            return False
    except boto.exception.BotoServerError as e:
        log.error(e)
        return False


def get_id(name=None, cidr=None, tags=None, region=None, key=None, keyid=None, profile=None):
    '''
    Given a VPC properties, return VPC ID if exist.

    CLI example::

    .. code-block:: bash

        salt myminion boto_vpc.get_id myvpc

    '''
    conn = _get_conn(region, key, keyid, profile)
    if not conn:
        return None

    vpcs_id = _find_vpc(name=name, cidr=cidr, tags=tags, conn=conn)
    if vpcs_id:
        log.info("Matching VPC: {0}".format(" ".join(vpcs_id)))
        if len(vpcs_id) == 1:
            return vpcs_id[0]
        else:
            raise CommandExecutionError('Found more than one VPC matching the criteria.')
    else:
        log.warning('Could not find VPC.')
        return None


def exists(vpc_id=None, name=None, cidr=None, tags=None, region=None, key=None, keyid=None, profile=None):
    '''
    Given a VPC ID, check to see if the given VPC ID exists.

    Returns True if the given VPC ID exists and returns False if the given
    VPC ID does not exist.

    CLI example::

    .. code-block:: bash

        salt myminion boto_vpc.exists myvpc

    '''
    conn = _get_conn(region, key, keyid, profile)
    if not conn:
        return False

    vpcs = _find_vpc(vpc_id=vpc_id, name=name, cidr=cidr, tags=tags, conn=conn)
    if vpcs:
        log.info('VPC exists.')
        return True
    else:
        log.warning('VPC does not exist.')
        return False


def create(cidr_block, instance_tenancy=None, vpc_name=None, tags=None, region=None, key=None, keyid=None,
           profile=None):
    '''
    Given a valid CIDR block, create a VPC.

    An optional instance_tenancy argument can be provided. If provided, the valid values are 'default' or 'dedicated'
    An optional vpc_name argument can be provided.

    Returns True if the VPC was created and returns False if the VPC was not created.

    CLI example::

    .. code-block:: bash

        salt myminion boto_vpc.create '10.0.0.0/24'

    '''

    conn = _get_conn(region, key, keyid, profile)
    if not conn:
        return False

    try:
        vpc = conn.create_vpc(cidr_block, instance_tenancy=instance_tenancy)
        if vpc:
            log.info('The newly created VPC id is {0}'.format(vpc.id))

            _maybe_set_name_tag(vpc_name, vpc)
            _maybe_set_tags(tags, vpc)

            return vpc.id
        else:
            log.warning('VPC was not created')
    except boto.exception.BotoServerError as e:
        log.error(e)
        return False


def delete(vpc_id, region=None, key=None, keyid=None, profile=None):
    '''
    Given a VPC ID, delete the VPC.

    Returns True if the VPC was deleted and returns False if the VPC was not deleted.

    CLI example::

    .. code-block:: bash

        salt myminion boto_vpc.delete 'vpc-6b1fe402'

    '''

    conn = _get_conn(region, key, keyid, profile)
    if not conn:
        return False

    try:
        if conn.delete_vpc(vpc_id):
            log.info('VPC {0} was deleted.'.format(vpc_id))

            return True
        else:
            log.warning('VPC {0} was not deleted.'.format(vpc_id))

            return False
    except boto.exception.BotoServerError as e:
        log.error(e)
        return False


def create_subnet(vpc_id, cidr_block, availability_zone=None, subnet_name=None, tags=None, region=None, key=None,
                  keyid=None, profile=None):
    '''
    Given a valid VPC ID and a CIDR block, create a subnet for the VPC.

    An optional availability zone argument can be provided.

    Returns True if the VPC subnet was created and returns False if the VPC subnet was not created.

    CLI example::

    .. code-block:: bash

        salt myminion boto_vpc.create_subnet 'vpc-6b1fe402' '10.0.0.0/25'

    '''

    conn = _get_conn(region, key, keyid, profile)
    if not conn:
        return False

    try:
        vpc_subnet = conn.create_subnet(vpc_id, cidr_block, availability_zone=availability_zone)
        if vpc_subnet:
            log.info('A VPC subnet {0} with {1} available ips on VPC {2}'.format(vpc_subnet.id,
                                                                                 vpc_subnet.available_ip_address_count,
                                                                                 vpc_id))

            _maybe_set_name_tag(subnet_name, vpc_subnet)
            _maybe_set_tags(tags, vpc_subnet)

            return vpc_subnet.id
        else:
            log.warning('A VPC subnet was not created.')
    except boto.exception.BotoServerError as e:
        log.error(e)
        return False


def delete_subnet(subnet_id, region=None, key=None, keyid=None, profile=None):
    '''
    Given a subnet ID, delete the subnet.

    Returns True if the subnet was deleted and returns False if the subnet was not deleted.

    CLI example::

    .. code-block:: bash

        salt myminion boto_vpc.delete_subnet 'subnet-6a1fe403'

    '''

    conn = _get_conn(region, key, keyid, profile)
    if not conn:
        return False

    try:
        if conn.delete_subnet(subnet_id):
            log.debug('Subnet {0} was deleted.'.format(subnet_id))

            return True
        else:
            log.debug('Subnet {0} was not deleted.'.format(subnet_id))

            return False
    except boto.exception.BotoServerError as e:
        log.error(e)
        return False


def subnet_exists(subnet_id=None, name=None, tags=None, region=None, key=None, keyid=None, profile=None):
    '''
    Check if a subnet exists.

    Returns True if the subnet exists, otherwise returns False.

    CLI Example::

    .. code-block:: bash

        salt myminion boto_vpc.subnet_exists subnet_id='subnet-6a1fe403'

    '''
    conn = _get_conn(region, key, keyid, profile)
    if not conn:
        return False

    if not subnet_id and not name and not tags:
        raise SaltInvocationError('At least on of the following must be specified: subnet id, name or tags.')

    try:
        filter_parameters = {'filters': {}}

        if subnet_id:
            filter_parameters['subnet_ids'] = [subnet_id]

        if name:
            filter_parameters['filters']['tag:Name'] = name

        if tags:
            for tag_name, tag_value in tags.items():
                filter_parameters['filters']['tag:{0}'.format(tag_name)] = tag_value

        subnets = conn.get_all_subnets(**filter_parameters)
        log.debug('The filters criteria {0} matched the following subnets:{1}'.format(filter_parameters, subnets))
        if subnets:
            log.info('Subnet {0} exists.'.format(subnet_id))

            return True
        else:
            log.warning('Subnet {0} does not exist.'.format(subnet_id))

            return False
    except boto.exception.BotoServerError as e:
        log.error(e)
        return False


def create_customer_gateway(vpn_connection_type, ip_address, bgp_asn, customer_gateway_name=None, tags=None,
                            region=None, key=None, keyid=None, profile=None):
    '''
    Given a valid VPN connection type, a static IP address and a customer gateway’s Border Gateway Protocol (BGP) Autonomous System Number, create a customer gateway.

    Returns True if the customer gateway was created and returns False if the customer gateway was not created.

    CLI example::

    .. code-block:: bash

        salt myminion boto_vpc.create_customer_gateway 'ipsec.1', '12.1.2.3', 65534

    '''

    conn = _get_conn(region, key, keyid, profile)
    if not conn:
        return False

    try:
        customer_gateway = conn.create_customer_gateway(vpn_connection_type, ip_address, bgp_asn)
        if customer_gateway:
            log.info('A customer gateway with id {0} was created'.format(customer_gateway.id))

            _maybe_set_name_tag(customer_gateway_name, customer_gateway)
            _maybe_set_tags(tags, customer_gateway)

            return customer_gateway.id
        else:
            log.warning('A customer gateway was not created')
            return False
    except boto.exception.BotoServerError as e:
        log.error(e)
        return False


def delete_customer_gateway(customer_gateway_id, region=None, key=None, keyid=None, profile=None):
    '''
    Given a customer gateway ID, delete the customer gateway.

    Returns True if the customer gateway was deleted and returns False if the customer gateway was not deleted.

    CLI example::

    .. code-block:: bash

        salt myminion boto_vpc.delete_customer_gateway 'cgw-b6a247df'

    '''

    conn = _get_conn(region, key, keyid, profile)
    if not conn:
        return False

    try:
        if conn.delete_customer_gateway(customer_gateway_id):
            log.info('Customer gateway {0} was deleted.'.format(customer_gateway_id))

            return True
        else:
            log.warning('Customer gateway {0} was not deleted.'.format(customer_gateway_id))

            return False
    except boto.exception.BotoServerError as e:
        log.error(e)
        return False


def customer_gateway_exists(customer_gateway_id, region=None, key=None, keyid=None, profile=None):
    '''
    Given a customer gateway ID, check if the customer gateway ID exists.

    Returns True if the customer gateway ID exists; Returns False otherwise.

    CLI Example::

    .. code-block:: bash

        salt myminion boto_vpc.customer_gateway_exists 'cgw-b6a247df'

    '''
    conn = _get_conn(region, key, keyid, profile)
    if not conn:
        return False

    try:
        if conn.get_all_customer_gateways(customer_gateway_ids=[customer_gateway_id]):
            log.info('Customer gateway {0} exists.'.format(customer_gateway_id))

            return True
        else:
            log.warning('Customer gateway {0} does not exist.'.format(customer_gateway_id))

            return False
    except boto.exception.BotoServerError as e:
        log.error(e)
        return False


def create_dhcp_options(domain_name=None, domain_name_servers=None, ntp_servers=None,
                        netbios_name_servers=None, netbios_node_type=None, dhcp_options_name=None, tags=None,
                        region=None, key=None, keyid=None, profile=None):
    '''
    Given valid DHCP options, create a DHCP options record.

    Returns True if the DHCP options record was created and returns False if the DHCP options record was not deleted.

    CLI example::

    .. code-block:: bash

        salt myminion boto_vpc.create_dhcp_options domain_name='example.com' domain_name_servers='[1.2.3.4]' ntp_servers='[5.6.7.8]' netbios_name_servers='[10.0.0.1]' netbios_node_type=1

    '''
    conn = _get_conn(region, key, keyid, profile)
    if not conn:
        return False

    try:
        dhcp_options = _create_dhcp_options(conn, domain_name=domain_name, domain_name_servers=domain_name_servers,
                                            ntp_servers=ntp_servers, netbios_name_servers=netbios_name_servers,
                                            netbios_node_type=netbios_node_type)
        if dhcp_options:
            log.info('DHCP options with id {0} were created'.format(dhcp_options.id))

            _maybe_set_name_tag(dhcp_options_name, dhcp_options)
            _maybe_set_tags(tags, dhcp_options)

            return dhcp_options.id
        else:
            log.warning('DHCP options with id {0} were not created'.format(dhcp_options.id))
            return False
    except boto.exception.BotoServerError as e:
        log.error(e)
        return False


def associate_dhcp_options_to_vpc(dhcp_options_id, vpc_id, region=None, key=None, keyid=None, profile=None):
    '''
    Given valid DHCP options id and a valid VPC id, associate the DHCP options record with the VPC.

    Returns True if the DHCP options record were associated and returns False if the DHCP options record was not associated.

    CLI example::

    .. code-block:: bash

        salt myminion boto_vpc.associate_dhcp_options_to_vpc 'dhcp-a0bl34pp' 'vpc-6b1fe402'

    '''
    conn = _get_conn(region, key, keyid, profile)
    if not conn:
        return False
    try:
        if conn.associate_dhcp_options(dhcp_options_id, vpc_id):
            log.info('DHCP options with id {0} were associated with VPC {1}'.format(dhcp_options_id, vpc_id))

            return True
        else:
            log.warning('DHCP options with id {0} were not associated with VPC {1}'.format(dhcp_options_id, vpc_id))
            return False
    except boto.exception.BotoServerError as e:
        log.error(e)
        return False


def associate_new_dhcp_options_to_vpc(vpc_id, domain_name=None, domain_name_servers=None, ntp_servers=None,
                                      netbios_name_servers=None, netbios_node_type=None,
                                      region=None, key=None, keyid=None, profile=None):
    '''
    Given valid DHCP options and a valid VPC id, create and associate the DHCP options record with the VPC.

    Returns True if the DHCP options record were created and associated and returns False if the DHCP options record was not created and associated.

    CLI example::

    .. code-block:: bash

        salt myminion boto_vpc.associate_new_dhcp_options_to_vpc 'vpc-6b1fe402' domain_name='example.com' domain_name_servers='[1.2.3.4]' ntp_servers='[5.6.7.8]' netbios_name_servers='[10.0.0.1]' netbios_node_type=1

    '''
    conn = _get_conn(region, key, keyid, profile)
    if not conn:
        return False
    try:
        dhcp_options = _create_dhcp_options(conn, domain_name=domain_name, domain_name_servers=domain_name_servers,
                                            ntp_servers=ntp_servers, netbios_name_servers=netbios_name_servers,
                                            netbios_node_type=netbios_node_type)
        conn.associate_dhcp_options(dhcp_options.id, vpc_id)
        log.info('DHCP options with id {0} were created and associated with VPC {1}'.format(dhcp_options.id, vpc_id))
        return dhcp_options.id
    except boto.exception.BotoServerError as e:
        log.error(e)
        return False


def dhcp_options_exists(dhcp_options_id=None, name=None, tags=None, region=None, key=None, keyid=None, profile=None):
    '''
    Check if a dhcp option exists.

    Returns True if the dhcp option exists; Returns False otherwise.

    CLI Example::

    .. code-block:: bash

        salt myminion boto_vpc.dhcp_options_exists dhcp_options_id='dhcp-a0bl34pp'

    '''
    conn = _get_conn(region, key, keyid, profile)
    if not conn:
        return False

    if not dhcp_options_id and not name and not tags:
        raise SaltInvocationError('At least on of the following must be specified: dhcp options id, name or tags.')

    try:
        filter_parameters = {'filters': {}}

        if dhcp_options_id:
            filter_parameters['dhcp_options_ids'] = [dhcp_options_id]

        if name:
            filter_parameters['filters']['tag:Name'] = name

        if tags:
            for tag_name, tag_value in tags.items():
                filter_parameters['filters']['tag:{0}'.format(tag_name)] = tag_value

        dhcp_options = conn.get_all_dhcp_options(**filter_parameters)
        log.debug('The filters criteria {0} matched the following DHCP options:{1}'.format(filter_parameters, dhcp_options))
        if dhcp_options:
            log.info('DHCP options {0} exists.'.format(dhcp_options_id))

            return True
        else:
            log.warning('DHCP options {0} does not exist.'.format(dhcp_options_id))

            return False
    except boto.exception.BotoServerError as e:
        log.error(e)
        return False


def create_network_acl(vpc_id, network_acl_name=None, tags=None, region=None, key=None, keyid=None, profile=None):
    '''
    Given a vpc_id, creates a network acl.

    Returns the network acl id if successful, otherwise returns False.

    CLI Example::

    .. code-block:: bash

        salt myminion boto_vpc.create_network_acl 'vpc-6b1fe402'

    '''
    conn = _get_conn(region, key, keyid, profile)
    if not conn:
        return False

    try:
        network_acl = conn.create_network_acl(vpc_id)
        if network_acl:
            log.info('Network ACL with id {0} was created'.format(network_acl.id))
            _maybe_set_name_tag(network_acl_name, network_acl)
            _maybe_set_tags(tags, network_acl)
            return network_acl.id
        else:
            log.warning('Network ACL was not created')
            return False
    except boto.exception.BotoServerError as e:
        log.error(e)
        return False


def delete_network_acl(network_acl_id, region=None, key=None, keyid=None, profile=None):
    '''
    Deletes a network acl based on the network_acl_id provided.

    Returns True if the network acl was deleted successfully, otherwise returns False.

    CLI Example::

    .. code-block:: bash

        salt myminion boto_vpc.delete_network_acl 'acl-5fb85d36'

    '''
    conn = _get_conn(region, key, keyid, profile)
    if not conn:
        return False

    try:
        if conn.delete_network_acl(network_acl_id):
            log.info('Network ACL with id {0} was deleted'.format(network_acl_id))
            return True
        else:
            log.warning('Network ACL with id {0} was not deleted'.format(network_acl_id))
            return False
    except boto.exception.BotoServerError as e:
        log.error(e)
        return False


def network_acl_exists(network_acl_id=None, name=None, tags=None, region=None, key=None, keyid=None, profile=None):
    '''
    Checks if a network acl exists.

    Returns True if the network acl exists or returns False if it doesn't exist.

    CLI Example::

    .. code-block:: bash

        salt myminion boto_vpc.network_acl_exists network_acl_id='acl-5fb85d36'
    '''
    conn = _get_conn(region, key, keyid, profile)
    if not conn:
        return False

    if not network_acl_id and not name and not tags:
        raise SaltInvocationError('At least on of the following must be specified: network ACL id, name or tags.')

    try:
        filter_parameters = {'filters': {}}

        if network_acl_id:
            filter_parameters['network_acl_ids'] = [network_acl_id]

        if name:
            filter_parameters['filters']['tag:Name'] = name

        if tags:
            for tag_name, tag_value in tags.items():
                filter_parameters['filters']['tag:{0}'.format(tag_name)] = tag_value

        network_acls = conn.get_all_network_acls(**filter_parameters)
        log.debug('The filters criteria {0} matched the following network ACLs:{1}'.format(filter_parameters, network_acls))
        if network_acls:
            log.info('Network ACL with id {0} exists.'.format(network_acl_id))
            return True
        else:
            log.warning('Network ACL with id {0} does not exists.'.format(network_acl_id))
            return False
    except boto.exception.BotoServerError as e:
        log.error(e)
        return False


def associate_network_acl_to_subnet(network_acl_id, subnet_id, region=None, key=None, keyid=None, profile=None):
    '''
    Given a network acl ID and a subnet ID, associates a network acl to a subnet.

    Returns the association ID if successful, otherwise returns False.

    CLI Example::

    .. code-block:: bash

        salt myminion boto_vpc.associate_network_acl_to_subnet 'acl-5fb85d36' 'subnet-6a1fe403'

    '''
    conn = _get_conn(region, key, keyid, profile)
    if not conn:
        return False
    try:
        association_id = conn.associate_network_acl(network_acl_id, subnet_id)
        if association_id:
            log.info('Network ACL with id {0} was associated with subnet {1}'.format(network_acl_id, subnet_id))

            return association_id
        else:
            log.warning('Network ACL with id {0} was not associated with subnet {1}'.format(network_acl_id, subnet_id))
            return False
    except boto.exception.BotoServerError as e:
        log.error(e)
        return False


def associate_new_network_acl_to_subnet(vpc_id, subnet_id, network_acl_name=None, tags=None,
                                        region=None, key=None, keyid=None, profile=None):
    '''
    Given a vpc ID and a subnet ID, associates a new network act to a subnet.

    Returns a dictionary containing the network acl id and the new association id if successful. If unsuccessful,
    returns False.

    CLI Example::

    .. code-block:: bash

        salt myminion boto_vpc.associate_new_network_acl_to_subnet 'vpc-6b1fe402' 'subnet-6a1fe403'
    '''
    conn = _get_conn(region, key, keyid, profile)
    if not conn:
        return False
    try:
        network_acl = conn.create_network_acl(vpc_id)
        if network_acl:
            log.info('Network ACL with id {0} was created'.format(network_acl.id))
            _maybe_set_name_tag(network_acl_name, network_acl)
            _maybe_set_tags(tags, network_acl)
        else:
            log.warning('Network ACL was not created')
            return False

        association_id = conn.associate_network_acl(network_acl.id, subnet_id)
        if association_id:
            log.info('Network ACL with id {0} was associated with subnet {1}'.format(network_acl.id, subnet_id))

            return {'network_acl_id': network_acl.id, 'association_id': association_id}
        else:
            log.warning('Network ACL with id {0} was not associated with subnet {1}'.format(network_acl.id, subnet_id))
            return False
    except boto.exception.BotoServerError as e:
        log.error(e)
        return False


def disassociate_network_acl(subnet_id, vpc_id=None, region=None, key=None, keyid=None, profile=None):
    '''
    Given a subnet ID, disassociates a network acl.

    CLI Example::

    .. code-block:: bash

        salt myminion boto_vpc.disassociate_network_acl 'subnet-6a1fe403'

    '''
    conn = _get_conn(region, key, keyid, profile)
    if not conn:
        return False

    try:
        return conn.disassociate_network_acl(subnet_id, vpc_id=vpc_id)
    except boto.exception.BotoServerError as e:
        log.error(e)
        return False


def create_network_acl_entry(network_acl_id, rule_number, protocol, rule_action, cidr_block, egress=None,
                             icmp_code=None, icmp_type=None, port_range_from=None, port_range_to=None,
                             region=None, key=None, keyid=None, profile=None):
    '''
    Creates a network acl entry.

    CLI Example::

    .. code-block:: bash

        salt myminion boto_vpc.create_network_acl_entry 'acl-5fb85d36' '32767' '-1' 'deny' '0.0.0.0/0'

    '''
    conn = _get_conn(region, key, keyid, profile)
    if not conn:
        return False

    try:
        network_acl_entry = conn.create_network_acl_entry(network_acl_id, rule_number, protocol, rule_action,
                                                          cidr_block,
                                                          egress=egress, icmp_code=icmp_code, icmp_type=icmp_type,
                                                          port_range_from=port_range_from, port_range_to=port_range_to)
        if network_acl_entry:
            log.info('Network ACL entry was created')
            return True
        else:
            log.warning('Network ACL entry was not created')
            return False
    except boto.exception.BotoServerError as e:
        log.error(e)
        return False


def replace_network_acl_entry(network_acl_id, rule_number, protocol, rule_action, cidr_block, egress=None,
                              icmp_code=None, icmp_type=None, port_range_from=None, port_range_to=None,
                              region=None, key=None, keyid=None, profile=None):
    '''
    Replaces a network acl entry.

    CLI Example::

    .. code-block:: bash

        salt myminion boto_vpc.replace_network_acl_entry 'acl-5fb85d36' '32767' '-1' 'deny' '0.0.0.0/0'

    '''
    conn = _get_conn(region, key, keyid, profile)
    if not conn:
        return False

    try:
        network_acl_entry = conn.replace_network_acl_entry(network_acl_id, rule_number, protocol, rule_action,
                                                           cidr_block,
                                                           egress=egress,
                                                           icmp_code=icmp_code, icmp_type=icmp_type,
                                                           port_range_from=port_range_from, port_range_to=port_range_to)
        if network_acl_entry:
            log.info('Network ACL entry was replaced')
            return True
        else:
            log.warning('Network ACL entry was not replaced')
            return False
    except boto.exception.BotoServerError as e:
        log.error(e)
        return False


def delete_network_acl_entry(network_acl_id, rule_number, egress=None, region=None, key=None, keyid=None, profile=None):
    '''
    Deletes a network acl entry.

    CLI Example::

    .. code-block:: bash

        salt myminion boto_vpc.delete_network_acl_entry 'acl-5fb85d36' '32767'

    '''
    conn = _get_conn(region, key, keyid, profile)
    if not conn:
        return False

    try:
        network_acl_entry = conn.delete_network_acl_entry(network_acl_id, rule_number, egress=egress)
        if network_acl_entry:
            log.info('Network ACL entry was deleted')
            return True
        else:
            log.warning('Network ACL was not deleted')
            return False
    except boto.exception.BotoServerError as e:
        log.error(e)
        return False


def create_route_table(vpc_id, route_table_name=None, tags=None, region=None, key=None, keyid=None, profile=None):
    '''
    Creates a route table.

    CLI Example::

    .. code-block:: bash

        salt myminion boto_vpc.create_route_table 'vpc-6b1fe402'

    '''
    conn = _get_conn(region, key, keyid, profile)
    if not conn:
        return False

    try:
        route_table = conn.create_route_table(vpc_id)
        if route_table:
            log.info('Route table with id {0} was created'.format(route_table.id))
            _maybe_set_name_tag(route_table_name, route_table)
            _maybe_set_tags(tags, route_table)
            return route_table.id
        else:
            log.warning('Route table ACL was not created')
            return False
    except boto.exception.BotoServerError as e:
        log.error(e)
        return False


def delete_route_table(route_table_id, region=None, key=None, keyid=None, profile=None):
    '''
    Deletes a route table.

    CLI Example::

    .. code-example:: bash

        salt myminion boto_vpc.delete_route_table 'rtb-1f382e7d'

    '''
    conn = _get_conn(region, key, keyid, profile)
    if not conn:
        return False

    try:
        if conn.delete_route_table(route_table_id):
            log.info('Route table with id {0} was deleted'.format(route_table_id))
            return True
        else:
            log.warning('Route table with id {0} was not deleted'.format(route_table_id))
            return False
    except boto.exception.BotoServerError as e:
        log.error(e)
        return False


def route_table_exists(route_table_id=None, name=None, tags=None, region=None, key=None, keyid=None, profile=None):
    '''
    Checks if a route table exists.

    CLI Example::

    .. code-block:: bash

        salt myminion boto_vpc.route_table_exists route_table_id='rtb-1f382e7d'

    '''
    conn = _get_conn(region, key, keyid, profile)
    if not conn:
        return False

    if not route_table_id and not name and not tags:
        raise SaltInvocationError('At least on of the following must be specified: route table id, name or tags.')

    try:
        filter_parameters = {'filters': {}}

        if route_table_id:
            filter_parameters['route_table_ids'] = [route_table_id]

        if name:
            filter_parameters['filters']['tag:Name'] = name

        if tags:
            for tag_name, tag_value in tags.items():
                filter_parameters['filters']['tag:{0}'.format(tag_name)] = tag_value

        route_tables = conn.get_all_route_tables(**filter_parameters)
        if route_tables:
            log.info('Route table {0} exists.'.format(route_table_id))

            return True
        else:
            log.warning('Route table {0} does not exist.'.format(route_table_id))

            return False
    except boto.exception.BotoServerError as e:
        log.error(e)
        return False


def associate_route_table(route_table_id, subnet_id, region=None, key=None, keyid=None, profile=None):
    '''
    Given a route table ID and a subnet ID, associates the route table with the subnet.

    CLI Example::

    .. code-block:: bash

        salt myminion boto_vpc.associate_route_table 'rtb-1f382e7d' 'subnet-6a1fe403'

    '''
    conn = _get_conn(region, key, keyid, profile)
    if not conn:
        return False

    try:
        association_id = conn.associate_route_table(route_table_id, subnet_id)
        log.info('Route table {0} was associated with subnet {1}'.format(route_table_id, subnet_id))

        return association_id
    except boto.exception.BotoServerError as e:
        log.error(e)
        return False


def disassociate_route_table(association_id, region=None, key=None, keyid=None, profile=None):
    '''
    Dissassociates a route table.

    association_id
        The Route Table Association ID to disassociate

    CLI Example::

    .. code-block:: bash

        salt myminion boto_vpc.disassociate_route_table 'rtbassoc-d8ccddba'

    '''
    conn = _get_conn(region, key, keyid, profile)
    if not conn:
        return False

    try:
        if conn.disassociate_route_table(association_id):
            log.info('Route table with association id {0} has been disassociated.'.format(association_id))

            return True
        else:
            log.warning('Route table with association id {0} has not been disassociated.'.format(association_id))

            return False
    except boto.exception.BotoServerError as e:
        log.error(e)
        return False


def replace_route_table_association(association_id, route_table_id, region=None, key=None, keyid=None, profile=None):
    '''
    Replaces a route table association.

    CLI Example::

    .. code-block:: bash

        salt myminion boto_vpc.replace_route_table_association 'rtbassoc-d8ccddba' 'rtb-1f382e7d'

    '''
    conn = _get_conn(region, key, keyid, profile)
    if not conn:
        return False

    try:
        association_id = conn.replace_route_table_association_with_assoc(association_id, route_table_id)
        log.info('Route table {0} was reassociated with association id {1}'.format(route_table_id, association_id))

        return association_id
    except boto.exception.BotoServerError as e:
        log.error(e)
        return False


def create_route(route_table_id, destination_cidr_block, gateway_id=None, instance_id=None, interface_id=None,
                 region=None, key=None, keyid=None, profile=None):
    '''
    Creates a route.

    CLI Example::

    .. code-block:: bash

        salt myminion boto_vpc.create_route 'rtb-1f382e7d' '10.0.0.0/16'

    '''
    conn = _get_conn(region, key, keyid, profile)
    if not conn:
        return False

    try:
        if conn.create_route(route_table_id, destination_cidr_block, gateway_id=gateway_id, instance_id=instance_id,
                             interface_id=interface_id):
            log.info('Route with cider block {0} on route table {1} was created'.format(route_table_id,
                                                                                        destination_cidr_block))

            return True
        else:
            log.warning('Route with cider block {0} on route table {1} was not created'.format(route_table_id,
                                                                                               destination_cidr_block))
            return False
    except boto.exception.BotoServerError as e:
        log.error(e)
        return False


def delete_route(route_table_id, destination_cidr_block, region=None, key=None, keyid=None, profile=None):
    '''
    Deletes a route.

    CLI Example::

    .. code-block:: bash

        salt myminion boto_vpc.delete_route 'rtb-1f382e7d' '10.0.0.0/16'

    '''
    conn = _get_conn(region, key, keyid, profile)
    if not conn:
        return False

    try:
        if conn.delete_route(route_table_id, destination_cidr_block):
            log.info('Route with cider block {0} on route table {1} was deleted'.format(route_table_id,
                                                                                        destination_cidr_block))

            return True
        else:
            log.warning('Route with cider block {0} on route table {1} was not deleted'.format(route_table_id,
                                                                                               destination_cidr_block))
            return False
    except boto.exception.BotoServerError as e:
        log.error(e)
        return False


def replace_route(route_table_id, destination_cidr_block, gateway_id=None, instance_id=None, interface_id=None,
                  region=None, key=None, keyid=None, profile=None):
    '''
    Replaces a route.

    CLI Example::

    .. code-block:: bash

        salt myminion boto_vpc.replace_route 'rtb-1f382e7d' '10.0.0.0/16'

    '''
    conn = _get_conn(region, key, keyid, profile)
    if not conn:
        return False

    try:
        if conn.replace_route(route_table_id, destination_cidr_block, gateway_id=gateway_id, instance_id=instance_id,
                              interface_id=interface_id):
            log.info('Route with cider block {0} on route table {1} was replaced'.format(route_table_id,
                                                                                         destination_cidr_block))

            return True
        else:
            log.warning('Route with cider block {0} on route table {1} was not replaced'.format(route_table_id,
                                                                                                destination_cidr_block))
            return False
    except boto.exception.BotoServerError as e:
        log.error(e)
        return False


def _get_conn(region, key, keyid, profile):
    '''
    Get a boto connection to vpc.
    '''
    if profile:
        if isinstance(profile, string_types):
            _profile = __salt__['config.option'](profile)
        elif isinstance(profile, dict):
            _profile = profile
        key = _profile.get('key', None)
        keyid = _profile.get('keyid', None)
        region = _profile.get('region', None)

    if not region and __salt__['config.option']('vpc.region'):
        region = __salt__['config.option']('vpc.region')

    if not region:
        region = 'us-east-1'

    if not key and __salt__['config.option']('vpc.key'):
        key = __salt__['config.option']('vpc.key')
    if not keyid and __salt__['config.option']('vpc.keyid'):
        keyid = __salt__['config.option']('vpc.keyid')

    try:
        conn = boto.vpc.connect_to_region(region, aws_access_key_id=keyid,
                                          aws_secret_access_key=key)
    except boto.exception.NoAuthHandlerFound:
        log.error('No authentication credentials found when attempting to'
                  ' make boto VPC connection.')
        return None
    return conn


def describe(vpc_id=None, region=None, key=None, keyid=None, profile=None):
    '''
    Given a VPC ID describe it's properties.

    Returns a dictionary of interesting properties.
    CLI example::

    .. code-block:: bash

        salt myminion boto_vpc.describe vpc_id=vpc-123456

    '''
    conn = _get_conn(region, key, keyid, profile)
    _ret = dict(cidr_block=None,
                is_default=None,
                state=None,
                tags=None,
                dhcp_options_id=None,
                instance_tenancy=None)

    if not conn:
        return False

    if not vpc_id:
        raise SaltInvocationError('VPC ID needs to be specified.')

    try:
        filter_parameters = {'vpc_ids': vpc_id}

        vpcs = conn.get_all_vpcs(**filter_parameters)

        if vpcs:
            vpc = vpcs[0]  # Found!
            log.debug('Found VPC: {0}'.format(vpc.id))
            for k in _ret.keys():
                _ret[k] = getattr(vpc, k)
            return _ret

    except boto.exception.BotoServerError as e:
        log.error(e)
        return False


def _create_dhcp_options(conn, domain_name=None, domain_name_servers=None, ntp_servers=None, netbios_name_servers=None,
                         netbios_node_type=None):
    return conn.create_dhcp_options(domain_name=domain_name, domain_name_servers=domain_name_servers,
                                    ntp_servers=ntp_servers, netbios_name_servers=netbios_name_servers,
                                    netbios_node_type=netbios_node_type)


def _maybe_set_name_tag(name, obj):
    if name:
        obj.add_tag("Name", name)

        log.debug('{0} is now named as {1}'.format(obj, name))


def _maybe_set_tags(tags, obj):
    if tags:
        obj.add_tags(tags)

        log.debug('The following tags: {0} were added to {1}'.format(', '.join(tags), obj))<|MERGE_RESOLUTION|>--- conflicted
+++ resolved
@@ -38,12 +38,8 @@
 
 # Import Python libs
 import logging
-<<<<<<< HEAD
-from distutils.version import LooseVersion as _LooseVersion
+from distutils.version import LooseVersion as _LooseVersion  # pylint: disable=import-error,no-name-in-module
 from salt.exceptions import SaltInvocationError, CommandExecutionError
-=======
-from distutils.version import LooseVersion as _LooseVersion  # pylint: disable=import-error,no-name-in-module
->>>>>>> 3ea390f4
 
 log = logging.getLogger(__name__)
 
@@ -52,11 +48,7 @@
     # pylint: disable=import-error
     import boto
     import boto.vpc
-<<<<<<< HEAD
-
-=======
     # pylint: enable=import-error
->>>>>>> 3ea390f4
     logging.getLogger('boto').setLevel(logging.CRITICAL)
     HAS_BOTO = True
 except ImportError:
