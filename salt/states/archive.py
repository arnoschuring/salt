# -*- coding: utf-8 -*-
'''
Extract an archive

.. versionadded:: 2014.1.0
'''

# Import Python libs
from __future__ import absolute_import
import re
import os
import logging
import tarfile
from contextlib import closing

# Import 3rd-party libs
import salt.ext.six as six

# Import salt libs
from salt.exceptions import CommandExecutionError
import salt.utils
<<<<<<< HEAD

=======
# remove after archive_user deprecation.
from salt.utils import warn_until
>>>>>>> 395b7ad7

log = logging.getLogger(__name__)

__virtualname__ = 'archive'


def __virtual__():
    '''
    Only load if the archive module is available in __salt__
    '''
    if 'archive.unzip' in __salt__ and 'archive.unrar' in __salt__:
        return __virtualname__
    else:
        return False


def updateChecksum(fname, target, checksum):
    lines = []
    compare_string = '{0}:{1}'.format(target, checksum)
    if os.path.exists(fname):
        with salt.utils.fopen(fname, 'r') as f:
            lines = f.readlines()
    with salt.utils.fopen(fname, 'w') as f:
        f.write('{0}:{1}\n'.format(target, checksum))
        for line in lines:
            if line.startswith(target):
                continue
            f.write(line)


def compareChecksum(fname, target, checksum):
    if os.path.exists(fname):
        compare_string = '{0}:{1}'.format(target, checksum)
        with salt.utils.fopen(fname, 'r') as f:
            while True:
                current_line = f.readline()
                if not current_line:
                    break
                if current_line.endswith('\n'):
                    current_line = current_line[:-1]
                if compare_string == current_line:
                    return True
    return False


def extracted(name,
              source,
              archive_format,
              archive_user=None,
              password=None,
              user=None,
              group=None,
              tar_options=None,
              zip_options=None,
              source_hash=None,
              if_missing=None,
              keep=False,
              trim_output=False,
              source_hash_update=None):
    '''
    .. versionadded:: 2014.1.0

    State that make sure an archive is extracted in a directory.
    The downloaded archive is erased if successfully extracted.
    The archive is downloaded only if necessary.

    .. note::

        If ``if_missing`` is not defined, this state will check for ``name``
        instead.  If ``name`` exists, it will assume the archive was previously
        extracted successfully and will not extract it again.

    Example, tar with flag for lmza compression:

    .. code-block:: yaml

        graylog2-server:
          archive.extracted:
            - name: /opt/
            - source: https://github.com/downloads/Graylog2/graylog2-server/graylog2-server-0.9.6p1.tar.lzma
            - source_hash: md5=499ae16dcae71eeb7c3a30c75ea7a1a6
            - tar_options: J
            - archive_format: tar
            - if_missing: /opt/graylog2-server-0.9.6p1/

    Example, tar with flag for verbose output:

    .. code-block:: yaml

        graylog2-server:
          archive.extracted:
            - name: /opt/
            - source: https://github.com/downloads/Graylog2/graylog2-server/graylog2-server-0.9.6p1.tar.gz
            - source_hash: md5=499ae16dcae71eeb7c3a30c75ea7a1a6
            - archive_format: tar
            - tar_options: v
            - user: root
            - group: root
            - if_missing: /opt/graylog2-server-0.9.6p1/

    Example, tar with flag for lmza compression and update based if source_hash differs from what was
    previously extracted:

    .. code-block:: yaml

        graylog2-server:
          archive.extracted:
            - name: /opt/
            - source: https://github.com/downloads/Graylog2/graylog2-server/graylog2-server-0.9.6p1.tar.lzma
            - source_hash: md5=499ae16dcae71eeb7c3a30c75ea7a1a6
            - source_hash_update: true
            - tar_options: J
            - archive_format: tar
            - if_missing: /opt/graylog2-server-0.9.6p1/

    name
        Directory name where to extract the archive

    password
        Password to use with password protected zip files. Currently only zip
        files with passwords are supported.

        .. versionadded:: 2016.3.0

    source
        Archive source, same syntax as file.managed source argument.

    source_hash
        Hash of source file, or file with list of hash-to-file mappings.
        It uses the same syntax as the file.managed source_hash argument.

    source_hash_update
        Set this to true if archive should be extracted if source_hash has
        changed. This would extract regardless of the `if_missing`
        parameter.

    archive_format
        tar, zip or rar

    user
        The user to own each extracted file.

        .. versionadded:: 2015.8.0

    group
        The group to own each extracted file.

        .. versionadded:: 2015.8.0

    if_missing
        Some archives, such as tar, extract themselves in a subfolder.
        This directive can be used to validate if the archive had been
        previously extracted.

    tar_options
        Required if used with ``archive_format: tar``, otherwise optional.
        It needs to be the tar argument specific to the archive being extracted,
        such as 'J' for LZMA or 'v' to verbosely list files processed.
        Using this option means that the tar executable on the target will
        be used, which is less platform independent.
        Main operators like -x, --extract, --get, -c and -f/--file
        **should not be used** here.
        If ``archive_format`` is ``zip`` or ``rar`` and this option is not set,
        then the Python tarfile module is used. The tarfile module supports gzip
        and bz2 in Python 2.

    zip_options
        Optional when using ``zip`` archives, ignored when usign other archives
        files. This is mostly used to overwrite exsiting files with ``o``.
        This options are only used when ``unzip`` binary is used.

        .. versionadded:: 2016.3.1

    keep
        Keep the archive in the minion's cache

    trim_output
        The number of files we should output on success before the rest are trimmed, if this is
        set to True then it will default to 100

    '''
    ret = {'name': name, 'result': None, 'changes': {}, 'comment': ''}
    valid_archives = ('tar', 'rar', 'zip')

    if archive_format not in valid_archives:
        ret['result'] = False
        ret['comment'] = '{0} is not supported, valid formats are: {1}'.format(
            archive_format, ','.join(valid_archives))
        return ret

    if not name.endswith('/'):
        name += '/'

    if if_missing is None:
        if_missing = name
    if source_hash and source_hash_update:
        hash = source_hash.split("=")
        source_file = '{0}.{1}'.format(os.path.basename(source), hash[0])
        hash_fname = os.path.join(__opts__['cachedir'],
                            'files',
                            __env__,
                            source_file)
        if compareChecksum(hash_fname, name, hash[1]):
            ret['result'] = True
            ret['comment'] = 'Hash {0} has not changed'.format(hash[1])
            return ret
    elif (
        __salt__['file.directory_exists'](if_missing)
        or __salt__['file.file_exists'](if_missing)
    ):
        ret['result'] = True
        ret['comment'] = '{0} already exists'.format(if_missing)
        return ret

    log.debug('Input seem valid so far')
    filename = os.path.join(__opts__['cachedir'],
                            'files',
                            __env__,
                            '{0}.{1}'.format(re.sub('[:/\\\\]', '_', if_missing),
                                             archive_format))

    if __opts__['test']:
        source_match = source
    else:
        try:
            source_match = __salt__['file.source_list'](source,
                                                        source_hash,
                                                        __env__)[0]
        except CommandExecutionError as exc:
            ret['result'] = False
            ret['comment'] = exc.strerror
            return ret

    if not os.path.exists(filename):
        if __opts__['test']:
            ret['result'] = None
            ret['comment'] = \
                '{0} {1} would be downloaded to cache'.format(
                    'One of' if not isinstance(source_match, six.string_types)
                        else 'Archive',
                    source_match
                )
            return ret

        log.debug('%s is not in cache, downloading it', source_match)
        file_result = __salt__['state.single']('file.managed',
                                               filename,
                                               source=source,
                                               source_hash=source_hash,
                                               makedirs=True,
                                               saltenv=__env__)
        log.debug('file.managed: {0}'.format(file_result))
        # get value of first key
        try:
            file_result = file_result[next(six.iterkeys(file_result))]
        except AttributeError:
            pass

        try:
            if not file_result['result']:
                log.debug('failed to download {0}'.format(source))
                return file_result
        except TypeError:
            if not file_result:
                log.debug('failed to download {0}'.format(source))
                return file_result
    else:
        log.debug('Archive %s is already in cache', name)

    if __opts__['test']:
        ret['result'] = None
        ret['comment'] = '{0} {1} would be extracted to {2}'.format(
                'One of' if not isinstance(source_match, six.string_types)
                    else 'Archive',
                source_match,
                name
            )
        return ret

    __salt__['file.makedirs'](name, user=user, group=group)

    log.debug('Extracting {0} to {1}'.format(filename, name))
    if archive_format == 'zip':
        files = __salt__['archive.unzip'](filename, name, options=zip_options, trim_output=trim_output, password=password)
    elif archive_format == 'rar':
        files = __salt__['archive.unrar'](filename, name, trim_output=trim_output)
    else:
        if tar_options is None:
            with closing(tarfile.open(filename, 'r')) as tar:
                files = tar.getnames()
                tar.extractall(name)
        else:
            tar_opts = tar_options.split(' ')

            tar_cmd = ['tar']
            tar_shortopts = 'x'
            tar_longopts = []

            for position, opt in enumerate(tar_opts):
                if opt.startswith('-'):
                    tar_longopts.append(opt)
                else:
                    if position > 0:
                        tar_longopts.append(opt)
                    else:
                        append_opt = opt
                        append_opt = append_opt.replace('x', '').replace('f', '')
                        tar_shortopts = tar_shortopts + append_opt

            tar_cmd.append(tar_shortopts)
            tar_cmd.extend(tar_longopts)
            tar_cmd.extend(['-f', filename])

            results = __salt__['cmd.run_all'](tar_cmd, cwd=name, python_shell=False)
            if results['retcode'] != 0:
                ret['result'] = False
                ret['changes'] = results
                return ret
            if 'bsdtar' in __salt__['cmd.run']('tar --version', python_shell=False):
                files = results['stderr']
            else:
                files = results['stdout']
            if not files:
                files = 'no tar output so far'

    # Recursively set user and group ownership of files after extraction.
    # Note: We do this here because we might not have access to the cachedir.
    if user or group:
        dir_result = __salt__['state.single']('file.directory',
                                               if_missing,
                                               user=user,
                                               group=group,
                                               recurse=['user', 'group'])
        log.debug('file.directory: {0}'.format(dir_result))

    if len(files) > 0:
        ret['result'] = True
        ret['changes']['directories_created'] = [name]
        ret['changes']['extracted_files'] = files
        ret['comment'] = '{0} extracted to {1}'.format(source_match, name)
        if not keep:
            os.unlink(filename)
        if source_hash and source_hash_update:
            updateChecksum(hash_fname, name, hash[1])

    else:
        __salt__['file.remove'](if_missing)
        ret['result'] = False
        ret['comment'] = 'Can\'t extract content of {0}'.format(source_match)
    return ret<|MERGE_RESOLUTION|>--- conflicted
+++ resolved
@@ -19,12 +19,6 @@
 # Import salt libs
 from salt.exceptions import CommandExecutionError
 import salt.utils
-<<<<<<< HEAD
-
-=======
-# remove after archive_user deprecation.
-from salt.utils import warn_until
->>>>>>> 395b7ad7
 
 log = logging.getLogger(__name__)
 
